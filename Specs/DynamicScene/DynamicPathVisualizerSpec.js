/*global defineSuite*/
defineSuite([
        'DynamicScene/DynamicPathVisualizer',
        'Core/Cartesian3',
        'Core/Color',
        'Core/JulianDate',
        'Core/ReferenceFrame',
        'Core/TimeInterval',
        'DynamicScene/CompositePositionProperty',
        'DynamicScene/ConstantPositionProperty',
        'DynamicScene/ConstantProperty',
        'DynamicScene/DynamicObjectCollection',
        'DynamicScene/DynamicPath',
        'DynamicScene/PolylineGlowMaterialProperty',
        'DynamicScene/PolylineOutlineMaterialProperty',
        'DynamicScene/ReferenceProperty',
        'DynamicScene/SampledPositionProperty',
        'DynamicScene/TimeIntervalCollectionPositionProperty',
        'Specs/createScene',
        'Specs/destroyScene'
    ], function(
        DynamicPathVisualizer,
        Cartesian3,
        Color,
        JulianDate,
        ReferenceFrame,
        TimeInterval,
        CompositePositionProperty,
        ConstantPositionProperty,
        ConstantProperty,
        DynamicObjectCollection,
        DynamicPath,
        PolylineGlowMaterialProperty,
        PolylineOutlineMaterialProperty,
        ReferenceProperty,
        SampledPositionProperty,
        TimeIntervalCollectionPositionProperty,
        createScene,
        destroyScene) {
    "use strict";
    /*global jasmine,describe,xdescribe,it,xit,expect,beforeEach,afterEach,beforeAll,afterAll,spyOn,runs,waits,waitsFor*/

    var scene;
    var visualizer;

    beforeAll(function() {
        scene = createScene();
    });

    afterAll(function() {
        destroyScene(scene);
    });

    afterEach(function() {
        visualizer = visualizer && visualizer.destroy();
    });

    it('constructor throws if no scene is passed.', function() {
        expect(function() {
            return new DynamicPathVisualizer();
        }).toThrowDeveloperError();
    });

    it('update throws if no time specified.', function() {
        var dynamicObjectCollection = new DynamicObjectCollection();
        visualizer = new DynamicPathVisualizer(scene, dynamicObjectCollection);
        expect(function() {
            visualizer.update();
        }).toThrowDeveloperError();
    });

    it('isDestroy returns false until destroyed.', function() {
        var dynamicObjectCollection = new DynamicObjectCollection();
        visualizer = new DynamicPathVisualizer(scene, dynamicObjectCollection);
        expect(visualizer.isDestroyed()).toEqual(false);
        visualizer.destroy();
        expect(visualizer.isDestroyed()).toEqual(true);
        visualizer = undefined;
    });

    it('object with no path does not create one.', function() {
        var dynamicObjectCollection = new DynamicObjectCollection();
        visualizer = new DynamicPathVisualizer(scene, dynamicObjectCollection);

        var testObject = dynamicObjectCollection.getOrCreateObject('test');
        testObject.position = new ConstantProperty([new Cartesian3(1234, 5678, 9101112), new Cartesian3(5678, 1234, 1101112)]);
        visualizer.update(JulianDate.now());
        expect(scene.primitives.length).toEqual(0);
    });

    it('object with no position does not create a polyline.', function() {
        var dynamicObjectCollection = new DynamicObjectCollection();
        visualizer = new DynamicPathVisualizer(scene, dynamicObjectCollection);

        var testObject = dynamicObjectCollection.getOrCreateObject('test');
        var path = testObject.path = new DynamicPath();
        path.show = new ConstantProperty(true);

        visualizer.update(JulianDate.now());
        expect(scene.primitives.length).toEqual(0);
    });

    it('A DynamicPath causes a primtive to be created and updated.', function() {
        var times = [new JulianDate(0, 0), new JulianDate(1, 0)];
        var updateTime = new JulianDate(0.5, 0);
        var positions = [new Cartesian3(1234, 5678, 9101112), new Cartesian3(5678, 1234, 1101112)];

        var dynamicObjectCollection = new DynamicObjectCollection();
        visualizer = new DynamicPathVisualizer(scene, dynamicObjectCollection);

        expect(scene.primitives.length).toEqual(0);

        var testObject = dynamicObjectCollection.getOrCreateObject('test');
        var position = new SampledPositionProperty();
        testObject.position = position;
        position.addSamples(times, positions);

        var path = testObject.path = new DynamicPath();
        path.show = new ConstantProperty(true);
        path.material = new PolylineOutlineMaterialProperty();
        path.material.color = new ConstantProperty(new Color(0.8, 0.7, 0.6, 0.5));
        path.material.outlineColor = new ConstantProperty(new Color(0.1, 0.2, 0.3, 0.4));
        path.material.outlineWidth = new ConstantProperty(2.5);
        path.width = new ConstantProperty(12.5);
        path.leadTime = new ConstantProperty(25);
        path.trailTime = new ConstantProperty(10);

        visualizer.update(updateTime);

        expect(scene.primitives.length).toEqual(1);

        var polylineCollection = scene.primitives.get(0);
        var primitive = polylineCollection.get(0);
        expect(primitive.positions[0]).toEqual(testObject.position.getValue(JulianDate.addSeconds(updateTime, -path.trailTime.getValue(), new JulianDate())));
        expect(primitive.positions[1]).toEqual(testObject.position.getValue(updateTime));
        expect(primitive.positions[2]).toEqual(testObject.position.getValue(JulianDate.addSeconds(updateTime, path.leadTime.getValue(), new JulianDate())));
        expect(primitive.show).toEqual(testObject.path.show.getValue(updateTime));
        expect(primitive.width).toEqual(testObject.path.width.getValue(updateTime));

        var material = primitive.material;
        expect(material.uniforms.color).toEqual(testObject.path.material.color.getValue(updateTime));
        expect(material.uniforms.outlineColor).toEqual(testObject.path.material.outlineColor.getValue(updateTime));
        expect(material.uniforms.outlineWidth).toEqual(testObject.path.material.outlineWidth.getValue(updateTime));

        path.show = new ConstantProperty(false);
        visualizer.update(updateTime);
        expect(primitive.show).toEqual(testObject.path.show.getValue(updateTime));
    });

    it('A custom material can be used.', function() {
        var times = [new JulianDate(0, 0), new JulianDate(1, 0)];
        var updateTime = new JulianDate(0.5, 0);
        var positions = [new Cartesian3(1234, 5678, 9101112), new Cartesian3(5678, 1234, 1101112)];

        var dynamicObjectCollection = new DynamicObjectCollection();
        visualizer = new DynamicPathVisualizer(scene, dynamicObjectCollection);

        expect(scene.primitives.length).toEqual(0);

        var testObject = dynamicObjectCollection.getOrCreateObject('test');
        var position = new SampledPositionProperty();
        testObject.position = position;
        position.addSamples(times, positions);

        var path = testObject.path = new DynamicPath();
        path.show = new ConstantProperty(true);
        path.material = new PolylineGlowMaterialProperty();
        path.material.color = new ConstantProperty(new Color(0.8, 0.7, 0.6, 0.5));
        path.material.glowPower = new ConstantProperty(0.2);
        path.width = new ConstantProperty(12.5);
        path.leadTime = new ConstantProperty(25);
        path.trailTime = new ConstantProperty(10);

        visualizer.update(updateTime);

        expect(scene.primitives.length).toEqual(1);

        var polylineCollection = scene.primitives.get(0);
        var primitive = polylineCollection.get(0);

        var material = primitive.material;
        expect(material.uniforms.color).toEqual(testObject.path.material.color.getValue(updateTime));
        expect(material.uniforms.glowPower).toEqual(testObject.path.material.glowPower.getValue(updateTime));
    });

    it('clear hides primitives.', function() {
        var times = [new JulianDate(0, 0), new JulianDate(1, 0)];
        var updateTime = new JulianDate(0.5, 0);
        var positions = [new Cartesian3(1234, 5678, 9101112), new Cartesian3(5678, 1234, 1101112)];

        var dynamicObjectCollection = new DynamicObjectCollection();
        visualizer = new DynamicPathVisualizer(scene, dynamicObjectCollection);

        expect(scene.primitives.length).toEqual(0);

        var testObject = dynamicObjectCollection.getOrCreateObject('test');
        var position = new SampledPositionProperty();
        testObject.position = position;
        position.addSamples(times, positions);

        var path = testObject.path = new DynamicPath();
        path.show = new ConstantProperty(true);
        path.color = new ConstantProperty(new Color(0.8, 0.7, 0.6, 0.5));
        path.width = new ConstantProperty(12.5);
        path.outlineColor = new ConstantProperty(new Color(0.1, 0.2, 0.3, 0.4));
        path.outlineWidth = new ConstantProperty(2.5);
        path.leadTime = new ConstantProperty(25);
        path.trailTime = new ConstantProperty(10);

        visualizer.update(updateTime);

        expect(scene.primitives.length).toEqual(1);

        var polylineCollection = scene.primitives.get(0);
        var primitive = polylineCollection.get(0);

        visualizer.update(updateTime);
        //Clearing won't actually remove the primitive because of the
        //internal cache used by the visualizer, instead it just hides it.
        dynamicObjectCollection.removeAll();
        expect(primitive.show).toEqual(false);
    });

    it('Visualizer sets dynamicObject property.', function() {
        var times = [new JulianDate(0, 0), new JulianDate(1, 0)];
        var updateTime = new JulianDate(0.5, 0);
        var positions = [new Cartesian3(1234, 5678, 9101112), new Cartesian3(5678, 1234, 1101112)];

        var dynamicObjectCollection = new DynamicObjectCollection();
        visualizer = new DynamicPathVisualizer(scene, dynamicObjectCollection);

        expect(scene.primitives.length).toEqual(0);

        var testObject = dynamicObjectCollection.getOrCreateObject('test');
        var position = new SampledPositionProperty();
        testObject.position = position;
        position.addSamples(times, positions);

        var path = testObject.path = new DynamicPath();
        path.show = new ConstantProperty(true);
        path.color = new ConstantProperty(new Color(0.8, 0.7, 0.6, 0.5));
        path.width = new ConstantProperty(12.5);
        path.outlineColor = new ConstantProperty(new Color(0.1, 0.2, 0.3, 0.4));
        path.outlineWidth = new ConstantProperty(2.5);
        path.leadTime = new ConstantProperty(25);
        path.trailTime = new ConstantProperty(10);

        visualizer.update(updateTime);
        var polylineCollection = scene.primitives.get(0);
        var primitive = polylineCollection.get(0);
        expect(primitive.id).toEqual(testObject);
    });

    it('subSample works for constant properties', function() {
        var property = new ConstantPositionProperty(new Cartesian3(1000, 2000, 3000));
        var start = new JulianDate(0, 0);
        var stop = new JulianDate(1, 0);
        var updateTime = new JulianDate(1, 43200);
        var referenceFrame = ReferenceFrame.FIXED;
        var maximumStep = 10;
        var result = DynamicPathVisualizer._subSample(property, start, stop, updateTime, referenceFrame, maximumStep);
        expect(result).toEqual([property._value]);
    });

    it('subSample works for reference properties', function() {
        var property = new ConstantPositionProperty(new Cartesian3(1000, 2000, 3000));
        var start = new JulianDate(0, 0);
        var stop = new JulianDate(1, 0);
        var updateTime = new JulianDate(1, 43200);
        var referenceFrame = ReferenceFrame.FIXED;
        var maximumStep = 10;

        var dynamicObjects = new DynamicObjectCollection();
        var targetObject = dynamicObjects.getOrCreateObject('target');
        targetObject.position = property;

        var referenceProperty = new ReferenceProperty(dynamicObjects, 'target', ['position']);

        var result = DynamicPathVisualizer._subSample(referenceProperty, start, stop, updateTime, referenceFrame, maximumStep);
        expect(result).toEqual([property._value]);
    });

    it('subSample works for sampled properties', function() {
        var property = new SampledPositionProperty();

        var start = new JulianDate(0, 0);
        var stop = new JulianDate(1, 0);

        property.addSample(start, new Cartesian3(0, 0, 0));
        property.addSample(stop, new Cartesian3(0, 0, 100));

        var updateTime = new JulianDate(0, 43200);
        var referenceFrame = ReferenceFrame.FIXED;
        var maximumStep = 86400;
        var result = [];

        //A large maximum step causes no sub-smapling.
        DynamicPathVisualizer._subSample(property, start, stop, updateTime, referenceFrame, maximumStep, result);
        expect(result).toEqual([property.getValue(start), property.getValue(updateTime), property.getValue(stop)]);

        //An evenly spaced maximum step causes equal steps from start to stop
        maximumStep = 28800;
        var expectedStep = 28800;
        DynamicPathVisualizer._subSample(property, start, stop, updateTime, referenceFrame, maximumStep, result);
<<<<<<< HEAD
        expect(result).toEqual([property.getValue(start), property.getValue(JulianDate.addSeconds(start, expectedStep, new JulianDate())), property.getValue(updateTime), property.getValue(JulianDate.addSeconds(start, expectedStep * 2, new JulianDate())), property.getValue(stop)]);
=======
        expect(result).toEqual([property.getValue(start),
                                property.getValue(JulianDate.addSeconds(start, expectedStep, new JulianDate())),
                                property.getValue(updateTime),
                                property.getValue(JulianDate.addSeconds(start, expectedStep * 2, new JulianDate())),
                                property.getValue(stop)]);
>>>>>>> 47a7e4d3

        //An maximum step size that is slightly more than halfway between points causes a single step halfway between points
        maximumStep = 43201;
        expectedStep = 43200;
        updateTime = new JulianDate(0, 64800);
        DynamicPathVisualizer._subSample(property, start, stop, updateTime, referenceFrame, maximumStep, result);
<<<<<<< HEAD
        expect(result).toEqual([property.getValue(start), property.getValue(JulianDate.addSeconds(start, expectedStep, new JulianDate())), property.getValue(updateTime), property.getValue(stop)]);
=======
        expect(result).toEqual([property.getValue(start),
                                property.getValue(JulianDate.addSeconds(start, expectedStep, new JulianDate())),
                                property.getValue(updateTime),
                                property.getValue(stop)]);
>>>>>>> 47a7e4d3

        //An maximum step size that is slightly less than halfway between points causes two steps of the eqaul size to be taken between points
        maximumStep = 43199;
        expectedStep = 28800;
        updateTime = new JulianDate(0, 21600);
        DynamicPathVisualizer._subSample(property, start, stop, updateTime, referenceFrame, maximumStep, result);
<<<<<<< HEAD
        expect(result).toEqual([property.getValue(start), property.getValue(updateTime), property.getValue(JulianDate.addSeconds(start, expectedStep, new JulianDate())), property.getValue(JulianDate.addSeconds(start, expectedStep * 2, new JulianDate())), property.getValue(stop)]);
=======
        expect(result).toEqual([property.getValue(start),
                                property.getValue(updateTime),
                                property.getValue(JulianDate.addSeconds(start, expectedStep, new JulianDate())),
                                property.getValue(JulianDate.addSeconds(start, expectedStep * 2, new JulianDate())),
                                property.getValue(stop)]);
>>>>>>> 47a7e4d3
    });

    it('subSample works for interval properties', function() {
        var t1 = new JulianDate(0, 0);
        var t2 = new JulianDate(1, 0);
        var t3 = new JulianDate(2, 0);
        var t4 = new JulianDate(3, 0);

        var property = new TimeIntervalCollectionPositionProperty();
        property.intervals.addInterval(new TimeInterval({
            start : t1,
            stop : t2,
            data : new Cartesian3(0, 0, 1)
        }));
        property.intervals.addInterval(new TimeInterval({
            start : t2,
            stop : t3,
            isStartIncluded : false,
            isStopIncluded : false,
            data : new Cartesian3(0, 0, 2)
        }));
        property.intervals.addInterval(new TimeInterval({
            start : t3,
            stop : t4,
            data : new Cartesian3(0, 0, 3)
        }));

        var updateTime = new JulianDate(1, 43200);
        var referenceFrame = ReferenceFrame.FIXED;
        var maximumStep = 10;
        var result = [];
        DynamicPathVisualizer._subSample(property, t1, t4, updateTime, referenceFrame, maximumStep, result);
        expect(result).toEqual([new Cartesian3(0, 0, 1), new Cartesian3(0, 0, 2), new Cartesian3(0, 0, 3)]);

        DynamicPathVisualizer._subSample(property, t2, t3, updateTime, referenceFrame, maximumStep, result);
        expect(result).toEqual([new Cartesian3(0, 0, 1), new Cartesian3(0, 0, 2), new Cartesian3(0, 0, 3)]);

        DynamicPathVisualizer._subSample(property, t1, t2, updateTime, referenceFrame, maximumStep, result);
        expect(result).toEqual([new Cartesian3(0, 0, 1)]);

        DynamicPathVisualizer._subSample(property, t3, t4, updateTime, referenceFrame, maximumStep, result);
        expect(result).toEqual([new Cartesian3(0, 0, 3)]);
    });

    var CustomPositionProperty = function(innerProperty) {
        this.SampledProperty = innerProperty;
        this.isConstant = innerProperty.isConstant;
        this.definitionChanged = innerProperty.definitionChanged;
        this.referenceFrame = innerProperty.referenceFrame;

        this.getValue = function(time, result) {
            return innerProperty.getValue(time, result);
        };

        this.getValueInReferenceFrame = function(time, referenceFrame, result) {
            return innerProperty.getValueInReferenceFrame(time, referenceFrame, result);
        };

        this.equals = function(other) {
            return innerProperty.equals(other);
        };
    };

    it('subSample works for custom properties', function() {
        var t1 = new JulianDate(0, 0);
        var t2 = new JulianDate(1, 0);
        var t3 = new JulianDate(2, 0);
        var t4 = new JulianDate(3, 0);
        var updateTime = new JulianDate(1, 1);

        var sampledProperty = new SampledPositionProperty();
        sampledProperty.addSample(t1, new Cartesian3(0, 0, 1));
        sampledProperty.addSample(t2, new Cartesian3(0, 0, 2));
        sampledProperty.addSample(t3, new Cartesian3(0, 0, 3));
        sampledProperty.addSample(t4, new Cartesian3(0, 0, 4));

        var property = new CustomPositionProperty(sampledProperty);

        var referenceFrame = ReferenceFrame.FIXED;
        var maximumStep = 43200;
        var result = [];
        DynamicPathVisualizer._subSample(property, t1, t4, updateTime, referenceFrame, maximumStep, result);
<<<<<<< HEAD
        expect(result).toEqual([sampledProperty.getValue(t1), sampledProperty.getValue(JulianDate.addSeconds(t1, maximumStep, new JulianDate())), sampledProperty.getValue(JulianDate.addSeconds(t1, maximumStep * 2, new JulianDate())), sampledProperty.getValue(updateTime), sampledProperty.getValue(JulianDate.addSeconds(t1, maximumStep * 3, new JulianDate())), sampledProperty.getValue(JulianDate.addSeconds(t1, maximumStep * 4, new JulianDate())), sampledProperty.getValue(JulianDate.addSeconds(t1, maximumStep * 5, new JulianDate())), sampledProperty.getValue(JulianDate.addSeconds(t1, maximumStep * 6, new JulianDate()))]);
=======
        expect(result).toEqual([sampledProperty.getValue(t1),
                                sampledProperty.getValue(JulianDate.addSeconds(t1, maximumStep, new JulianDate())),
                                sampledProperty.getValue(JulianDate.addSeconds(t1, maximumStep*2, new JulianDate())),
                                sampledProperty.getValue(updateTime),
                                sampledProperty.getValue(JulianDate.addSeconds(t1, maximumStep*3, new JulianDate())),
                                sampledProperty.getValue(JulianDate.addSeconds(t1, maximumStep*4, new JulianDate())),
                                sampledProperty.getValue(JulianDate.addSeconds(t1, maximumStep*5, new JulianDate())),
                                sampledProperty.getValue(JulianDate.addSeconds(t1, maximumStep*6, new JulianDate()))]);
>>>>>>> 47a7e4d3
    });

    it('subSample works for composite properties', function() {
        var t1 = new JulianDate(0, 0);
        var t2 = new JulianDate(1, 0);
        var t3 = new JulianDate(2, 0);
        var t4 = new JulianDate(3, 0);
        var t5 = new JulianDate(4, 0);

        var constantProperty = new ConstantPositionProperty(new Cartesian3(0, 0, 1));

        var intervalProperty = new TimeIntervalCollectionPositionProperty();
        intervalProperty.intervals.addInterval(new TimeInterval({
            start : t1,
            stop : t2,
            data : new Cartesian3(0, 0, 1)
        }));
        intervalProperty.intervals.addInterval(new TimeInterval({
            start : t2,
            stop : t3,
            isStartIncluded : false,
            isStopIncluded : false,
            data : new Cartesian3(0, 0, 2)
        }));
        intervalProperty.intervals.addInterval(new TimeInterval({
            start : t1,
            stop : t2,
            data : new Cartesian3(0, 0, 3)
        }));

        var sampledProperty = new SampledPositionProperty();
        sampledProperty.addSample(t1, new Cartesian3(0, 0, 1));
        sampledProperty.addSample(t2, new Cartesian3(0, 0, 2));
        sampledProperty.addSample(t3, new Cartesian3(0, 0, 3));
        sampledProperty.addSample(t4, new Cartesian3(0, 0, 4));

        var dynamicObjects = new DynamicObjectCollection();
        var targetObject = dynamicObjects.getOrCreateObject('target');
        targetObject.position = new ConstantPositionProperty(new Cartesian3(0, 0, 5));
        var referenceProperty = new ReferenceProperty(dynamicObjects, 'target', ['position']);

        var property = new CompositePositionProperty();
        property.intervals.addInterval(new TimeInterval({
            start : t1,
            stop : t2,
            data : intervalProperty
        }));
        property.intervals.addInterval(new TimeInterval({
            start : t2,
            stop : t3,
            isStartIncluded : false,
            isStopIncluded : false,
            data : constantProperty
        }));
        property.intervals.addInterval(new TimeInterval({
            start : t3,
            stop : t4,
            data : sampledProperty
        }));
        property.intervals.addInterval(new TimeInterval({
            start : t4,
            stop : t5,
            isStartIncluded : false,
            isStopIncluded : true,
            data : referenceProperty
        }));

        var updateTime = new JulianDate(0, 0);
        var referenceFrame = ReferenceFrame.FIXED;
        var maximumStep = 43200;
        var result = [];
        DynamicPathVisualizer._subSample(property, t1, t5, updateTime, referenceFrame, maximumStep, result);
        expect(result).toEqual([intervalProperty.intervals.get(0).data,
                                constantProperty.getValue(t1),
                                sampledProperty.getValue(t3),
<<<<<<< HEAD
                                sampledProperty.getValue(JulianDate.addSeconds(t3, maximumStep, new Cartesian3())),
=======
                                sampledProperty.getValue(JulianDate.addSeconds(t3, maximumStep, new JulianDate())),
>>>>>>> 47a7e4d3
                                sampledProperty.getValue(t4),
                                targetObject.position.getValue(t5)]);
    });

}, 'WebGL');<|MERGE_RESOLUTION|>--- conflicted
+++ resolved
@@ -302,44 +302,21 @@
         maximumStep = 28800;
         var expectedStep = 28800;
         DynamicPathVisualizer._subSample(property, start, stop, updateTime, referenceFrame, maximumStep, result);
-<<<<<<< HEAD
         expect(result).toEqual([property.getValue(start), property.getValue(JulianDate.addSeconds(start, expectedStep, new JulianDate())), property.getValue(updateTime), property.getValue(JulianDate.addSeconds(start, expectedStep * 2, new JulianDate())), property.getValue(stop)]);
-=======
-        expect(result).toEqual([property.getValue(start),
-                                property.getValue(JulianDate.addSeconds(start, expectedStep, new JulianDate())),
-                                property.getValue(updateTime),
-                                property.getValue(JulianDate.addSeconds(start, expectedStep * 2, new JulianDate())),
-                                property.getValue(stop)]);
->>>>>>> 47a7e4d3
 
         //An maximum step size that is slightly more than halfway between points causes a single step halfway between points
         maximumStep = 43201;
         expectedStep = 43200;
         updateTime = new JulianDate(0, 64800);
         DynamicPathVisualizer._subSample(property, start, stop, updateTime, referenceFrame, maximumStep, result);
-<<<<<<< HEAD
         expect(result).toEqual([property.getValue(start), property.getValue(JulianDate.addSeconds(start, expectedStep, new JulianDate())), property.getValue(updateTime), property.getValue(stop)]);
-=======
-        expect(result).toEqual([property.getValue(start),
-                                property.getValue(JulianDate.addSeconds(start, expectedStep, new JulianDate())),
-                                property.getValue(updateTime),
-                                property.getValue(stop)]);
->>>>>>> 47a7e4d3
 
         //An maximum step size that is slightly less than halfway between points causes two steps of the eqaul size to be taken between points
         maximumStep = 43199;
         expectedStep = 28800;
         updateTime = new JulianDate(0, 21600);
         DynamicPathVisualizer._subSample(property, start, stop, updateTime, referenceFrame, maximumStep, result);
-<<<<<<< HEAD
         expect(result).toEqual([property.getValue(start), property.getValue(updateTime), property.getValue(JulianDate.addSeconds(start, expectedStep, new JulianDate())), property.getValue(JulianDate.addSeconds(start, expectedStep * 2, new JulianDate())), property.getValue(stop)]);
-=======
-        expect(result).toEqual([property.getValue(start),
-                                property.getValue(updateTime),
-                                property.getValue(JulianDate.addSeconds(start, expectedStep, new JulianDate())),
-                                property.getValue(JulianDate.addSeconds(start, expectedStep * 2, new JulianDate())),
-                                property.getValue(stop)]);
->>>>>>> 47a7e4d3
     });
 
     it('subSample works for interval properties', function() {
@@ -422,18 +399,7 @@
         var maximumStep = 43200;
         var result = [];
         DynamicPathVisualizer._subSample(property, t1, t4, updateTime, referenceFrame, maximumStep, result);
-<<<<<<< HEAD
         expect(result).toEqual([sampledProperty.getValue(t1), sampledProperty.getValue(JulianDate.addSeconds(t1, maximumStep, new JulianDate())), sampledProperty.getValue(JulianDate.addSeconds(t1, maximumStep * 2, new JulianDate())), sampledProperty.getValue(updateTime), sampledProperty.getValue(JulianDate.addSeconds(t1, maximumStep * 3, new JulianDate())), sampledProperty.getValue(JulianDate.addSeconds(t1, maximumStep * 4, new JulianDate())), sampledProperty.getValue(JulianDate.addSeconds(t1, maximumStep * 5, new JulianDate())), sampledProperty.getValue(JulianDate.addSeconds(t1, maximumStep * 6, new JulianDate()))]);
-=======
-        expect(result).toEqual([sampledProperty.getValue(t1),
-                                sampledProperty.getValue(JulianDate.addSeconds(t1, maximumStep, new JulianDate())),
-                                sampledProperty.getValue(JulianDate.addSeconds(t1, maximumStep*2, new JulianDate())),
-                                sampledProperty.getValue(updateTime),
-                                sampledProperty.getValue(JulianDate.addSeconds(t1, maximumStep*3, new JulianDate())),
-                                sampledProperty.getValue(JulianDate.addSeconds(t1, maximumStep*4, new JulianDate())),
-                                sampledProperty.getValue(JulianDate.addSeconds(t1, maximumStep*5, new JulianDate())),
-                                sampledProperty.getValue(JulianDate.addSeconds(t1, maximumStep*6, new JulianDate()))]);
->>>>>>> 47a7e4d3
     });
 
     it('subSample works for composite properties', function() {
@@ -509,11 +475,7 @@
         expect(result).toEqual([intervalProperty.intervals.get(0).data,
                                 constantProperty.getValue(t1),
                                 sampledProperty.getValue(t3),
-<<<<<<< HEAD
-                                sampledProperty.getValue(JulianDate.addSeconds(t3, maximumStep, new Cartesian3())),
-=======
                                 sampledProperty.getValue(JulianDate.addSeconds(t3, maximumStep, new JulianDate())),
->>>>>>> 47a7e4d3
                                 sampledProperty.getValue(t4),
                                 targetObject.position.getValue(t5)]);
     });
