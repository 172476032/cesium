/*global defineSuite*/
defineSuite([
         'Core/BoundingSphere',
         'Core/Cartesian3',
         'Core/Cartesian4',
         'Core/Ellipsoid',
         'Core/EquidistantCylindricalProjection',
         'Core/Extent',
         'Core/Intersect',
         'Core/Math'
     ], function(
         BoundingSphere,
         Cartesian3,
         Cartesian4,
         Ellipsoid,
         EquidistantCylindricalProjection,
         Extent,
         Intersect,
         CesiumMath) {
    "use strict";
    /*global jasmine,describe,xdescribe,it,xit,expect,beforeEach,afterEach,beforeAll,afterAll,spyOn,runs,waits,waitsFor*/

    var positionsRadius = 1.0;
    var positionsCenter = new Cartesian3(1.0, 0.0, 0.0);

    function getPositions() {
        return [
                new Cartesian3(1, 0, 0),
                new Cartesian3(2, 0, 0),
                new Cartesian3(0, 0, 0),
                new Cartesian3(1, 1, 0),
                new Cartesian3(1, -1, 0),
                new Cartesian3(1, 0, 1),
                new Cartesian3(1, 0, -1)
            ];
    }

    it('default constructing produces expected values', function() {
        var sphere = new BoundingSphere();
        expect(sphere.center).toEqual(Cartesian3.ZERO);
        expect(sphere.radius).toEqual(0.0);
    });

    it('constructor sets expected values', function() {
        var expectedCenter = new Cartesian3(1.0, 2.0, 3.0);
        var expectedRadius = 1.0;
        var sphere = new BoundingSphere(expectedCenter, expectedRadius);
        expect(sphere.center).toEqual(expectedCenter);
        expect(sphere.radius).toEqual(expectedRadius);
    });

    it('clone without a result parameter', function() {
        var sphere = new BoundingSphere(new Cartesian3(1.0, 2.0, 3.0), 4.0);
        var result = sphere.clone();
        expect(sphere).toNotBe(result);
        expect(sphere).toEqual(result);
    });

    it('clone with a result parameter', function() {
        var sphere = new BoundingSphere(new Cartesian3(1.0, 2.0, 3.0), 4.0);
        var result = new BoundingSphere();
        var returnedResult = sphere.clone(result);
        expect(result).toNotBe(sphere);
        expect(result).toBe(returnedResult);
        expect(result).toEqual(sphere);
    });

    it('clone works with "this" result parameter', function() {
        var expectedCenter = new Cartesian3(1.0, 2.0, 3.0);
        var expectedRadius = 1.0;
        var sphere = new BoundingSphere(expectedCenter, expectedRadius);
        var returnedResult = sphere.clone(sphere);
        expect(sphere).toBe(returnedResult);
        expect(sphere.center).toEqual(expectedCenter);
        expect(sphere.radius).toEqual(expectedRadius);
    });

    it('equals', function() {
        var sphere = new BoundingSphere(new Cartesian3(1.0, 2.0, 3.0), 4.0);
        expect(sphere.equals(new BoundingSphere(new Cartesian3(1.0, 2.0, 3.0), 4.0))).toEqual(true);
        expect(sphere.equals(new BoundingSphere(new Cartesian3(5.0, 2.0, 3.0), 4.0))).toEqual(false);
        expect(sphere.equals(new BoundingSphere(new Cartesian3(1.0, 6.0, 3.0), 4.0))).toEqual(false);
        expect(sphere.equals(new BoundingSphere(new Cartesian3(1.0, 2.0, 7.0), 4.0))).toEqual(false);
        expect(sphere.equals(new BoundingSphere(new Cartesian3(1.0, 2.0, 3.0), 8.0))).toEqual(false);
        expect(sphere.equals(undefined)).toEqual(false);
    });

    it('fromPoints without positions returns an empty sphere', function() {
        var sphere = BoundingSphere.fromPoints();
<<<<<<< HEAD
        expect(sphere.center).toEqual(Cartesian3.ZERO);
        expect(sphere.radius).toEqual(0.0);
    });

    it('computes with one point', function() {
        var sphere = BoundingSphere.fromPoints([Cartesian3.ZERO]);
=======
>>>>>>> 032ac424
        expect(sphere.center).toEqual(Cartesian3.ZERO);
        expect(sphere.radius).toEqual(0.0);
    });

    it('fromPoints works with one point', function() {
        var expectedCenter = new Cartesian3(1.0, 2.0, 3.0);
        var sphere = BoundingSphere.fromPoints([expectedCenter]);
        expect(sphere.center).toEqual(expectedCenter);
        expect(sphere.radius).toEqual(0.0);
    });

    it('fromPoints computes a center from points', function() {
        var sphere = BoundingSphere.fromPoints(getPositions());
        expect(sphere.center).toEqual(positionsCenter);
        expect(sphere.radius).toEqual(positionsRadius);
    });

    it('fromPoints contains all points (naive)', function() {
        var sphere = BoundingSphere.fromPoints(getPositions());
        var radius = sphere.radius;
        var center = sphere.center;

        var r = new Cartesian3(radius, radius, radius);
        var max = r.add(center);
        var min = center.subtract(r);

        var positions = getPositions();
        var numPositions = positions.length;
        for ( var i = 0; i < numPositions; i++) {
            var currentPos = positions[i];
            expect(currentPos.x <= max.x && currentPos.x >= min.x).toEqual(true);
            expect(currentPos.y <= max.y && currentPos.y >= min.y).toEqual(true);
            expect(currentPos.z <= max.z && currentPos.z >= min.z).toEqual(true);
        }
    });

    it('fromPoints contains all points (ritter)', function() {
        var positions = getPositions();
        positions.push(new Cartesian3(1, 1, 1), new Cartesian3(2, 2, 2), new Cartesian3(3, 3, 3));
        var sphere = BoundingSphere.fromPoints(positions);
        var radius = sphere.radius;
        var center = sphere.center;

        var r = new Cartesian3(radius, radius, radius);
        var max = r.add(center);
        var min = center.subtract(r);

        var numPositions = positions.length;
        for ( var i = 0; i < numPositions; i++) {
            var currentPos = positions[i];
            expect(currentPos.x <= max.x && currentPos.x >= min.x).toEqual(true);
            expect(currentPos.y <= max.y && currentPos.y >= min.y).toEqual(true);
            expect(currentPos.z <= max.z && currentPos.z >= min.z).toEqual(true);
        }
    });

    it('fromExtent2D creates an empty sphere if no extent provided', function() {
        var sphere = BoundingSphere.fromExtent2D();
        expect(sphere.center).toEqual(Cartesian3.ZERO);
        expect(sphere.radius).toEqual(0.0);
    });

    it('fromExtent2D', function() {
        var extent = Extent.MAX_VALUE;
        var projection = new EquidistantCylindricalProjection(Ellipsoid.UNIT_SPHERE);
        var expected = new BoundingSphere(Cartesian3.ZERO, Math.sqrt(extent.east * extent.east + extent.north * extent.north));
        expect(BoundingSphere.fromExtent2D(extent, projection)).toEqual(expected);
    });

    it('fromExtent3D creates an empty sphere if no extent provided', function() {
        var sphere = BoundingSphere.fromExtent3D();
        expect(sphere.center).toEqual(Cartesian3.ZERO);
        expect(sphere.radius).toEqual(0.0);
    });

    it('fromExtent3D', function() {
        var extent = Extent.MAX_VALUE;
        var ellipsoid = Ellipsoid.WGS84;
        var expected = new BoundingSphere(Cartesian3.ZERO, ellipsoid.getMaximumRadius());
        expect(BoundingSphere.fromExtent3D(extent, ellipsoid)).toEqual(expected);
    });

    it('sphere on the positive side of a plane', function() {
        var sphere = new BoundingSphere(Cartesian3.ZERO, 0.5);
        var normal = Cartesian3.UNIT_X.negate();
        var position = Cartesian3.UNIT_X;
        var plane = new Cartesian4(normal.x, normal.y, normal.z, -normal.dot(position));
        expect(sphere.intersect(plane)).toEqual(Intersect.INSIDE);
    });

    it('sphere on the negative side of a plane', function() {
        var sphere = new BoundingSphere(Cartesian3.ZERO, 0.5);
        var normal = Cartesian3.UNIT_X;
        var position = Cartesian3.UNIT_X;
        var plane = new Cartesian4(normal.x, normal.y, normal.z, -normal.dot(position));
        expect(sphere.intersect(plane)).toEqual(Intersect.OUTSIDE);
    });

    it('sphere intersecting a plane', function() {
        var sphere = new BoundingSphere(Cartesian3.UNIT_X, 0.5);
        var normal = Cartesian3.UNIT_X;
        var position = Cartesian3.UNIT_X;
        var plane = new Cartesian4(normal.x, normal.y, normal.z, -normal.dot(position));
        expect(sphere.intersect(plane)).toEqual(Intersect.INTERSECTING);
    });

    it('expands to contain another sphere', function() {
        var bs1 = new BoundingSphere(Cartesian3.UNIT_X.negate(), 1.0);
        var bs2 = new BoundingSphere(Cartesian3.UNIT_X, 1.0);
        var expected = new BoundingSphere(Cartesian3.ZERO, 2.0);
        expect(bs1.union(bs2)).toEqual(expected);
    });

    it('expands to contain another point', function() {
        var bs = new BoundingSphere(Cartesian3.UNIT_X.negate(), 1.0);
        var point = Cartesian3.UNIT_X;
        var expected = new BoundingSphere(Cartesian3.UNIT_X.negate(), 2.0);
        expect(bs.expand(point)).toEqual(expected);
    });

    it('static clone throws with no parameter', function() {
        expect(function() {
            BoundingSphere.clone();
        }).toThrow();
    });

    it('static union throws with no left parameter', function() {
        var right = new BoundingSphere();
        expect(function() {
            BoundingSphere.union(undefined, right);
        }).toThrow();
    });

    it('static union throws with no right parameter', function() {
        var left = new BoundingSphere();
        expect(function() {
            BoundingSphere.union(left, undefined);
        }).toThrow();
    });

    it('static expand throws without a sphere', function() {
        var plane = new Cartesian3();
        expect(function() {
            BoundingSphere.expand(undefined, plane);
        }).toThrow();
    });

    it('static expand throws without a point', function() {
        var sphere = new BoundingSphere();
        expect(function() {
            BoundingSphere.expand(sphere, undefined);
        }).toThrow();
    });

    it('static intersect throws without a sphere', function() {
        var plane = new Cartesian4();
        expect(function() {
            BoundingSphere.intersect(undefined, plane);
        }).toThrow();
    });

    it('static intersect throws without a plane', function() {
        var sphere = new BoundingSphere();
        expect(function() {
            BoundingSphere.intersect(sphere, undefined);
        }).toThrow();
    });
});<|MERGE_RESOLUTION|>--- conflicted
+++ resolved
@@ -87,15 +87,8 @@
 
     it('fromPoints without positions returns an empty sphere', function() {
         var sphere = BoundingSphere.fromPoints();
-<<<<<<< HEAD
-        expect(sphere.center).toEqual(Cartesian3.ZERO);
-        expect(sphere.radius).toEqual(0.0);
-    });
-
-    it('computes with one point', function() {
-        var sphere = BoundingSphere.fromPoints([Cartesian3.ZERO]);
-=======
->>>>>>> 032ac424
+        expect(sphere.center).toEqual(Cartesian3.ZERO);
+        expect(sphere.radius).toEqual(0.0);
         expect(sphere.center).toEqual(Cartesian3.ZERO);
         expect(sphere.radius).toEqual(0.0);
     });
