/*global defineSuite*/
defineSuite([
         'Core/BoundingSphere',
         'Core/Cartesian2',
         'Core/Cartesian3',
         'Core/Cartesian4',
         'Core/Ellipsoid',
         'Core/EquidistantCylindricalProjection',
         'Core/Extent',
         'Core/Intersect',
         'Core/Interval',
         'Core/Math',
         'Core/Matrix4'
     ], function(
         BoundingSphere,
         Cartesian2,
         Cartesian3,
         Cartesian4,
         Ellipsoid,
         EquidistantCylindricalProjection,
         Extent,
         Intersect,
         Interval,
         CesiumMath,
         Matrix4) {
    "use strict";
    /*global jasmine,describe,xdescribe,it,xit,expect,beforeEach,afterEach,beforeAll,afterAll,spyOn,runs,waits,waitsFor*/

    var positionsRadius = 1.0;
    var positionsCenter = new Cartesian3(1.0, 0.0, 0.0);

    function getPositions() {
        return [
                new Cartesian3(1, 0, 0),
                new Cartesian3(2, 0, 0),
                new Cartesian3(0, 0, 0),
                new Cartesian3(1, 1, 0),
                new Cartesian3(1, -1, 0),
                new Cartesian3(1, 0, 1),
                new Cartesian3(1, 0, -1)
            ];
    }

    it('default constructing produces expected values', function() {
        var sphere = new BoundingSphere();
        expect(sphere.center).toEqual(Cartesian3.ZERO);
        expect(sphere.radius).toEqual(0.0);
    });

    it('constructor sets expected values', function() {
        var expectedCenter = new Cartesian3(1.0, 2.0, 3.0);
        var expectedRadius = 1.0;
        var sphere = new BoundingSphere(expectedCenter, expectedRadius);
        expect(sphere.center).toEqual(expectedCenter);
        expect(sphere.radius).toEqual(expectedRadius);
    });

    it('clone without a result parameter', function() {
        var sphere = new BoundingSphere(new Cartesian3(1.0, 2.0, 3.0), 4.0);
        var result = sphere.clone();
        expect(sphere).toNotBe(result);
        expect(sphere).toEqual(result);
    });

    it('clone with a result parameter', function() {
        var sphere = new BoundingSphere(new Cartesian3(1.0, 2.0, 3.0), 4.0);
        var result = new BoundingSphere();
        var returnedResult = sphere.clone(result);
        expect(result).toNotBe(sphere);
        expect(result).toBe(returnedResult);
        expect(result).toEqual(sphere);
    });

    it('clone works with "this" result parameter', function() {
        var expectedCenter = new Cartesian3(1.0, 2.0, 3.0);
        var expectedRadius = 1.0;
        var sphere = new BoundingSphere(expectedCenter, expectedRadius);
        var returnedResult = sphere.clone(sphere);
        expect(sphere).toBe(returnedResult);
        expect(sphere.center).toEqual(expectedCenter);
        expect(sphere.radius).toEqual(expectedRadius);
    });

    it('equals', function() {
        var sphere = new BoundingSphere(new Cartesian3(1.0, 2.0, 3.0), 4.0);
        expect(sphere.equals(new BoundingSphere(new Cartesian3(1.0, 2.0, 3.0), 4.0))).toEqual(true);
        expect(sphere.equals(new BoundingSphere(new Cartesian3(5.0, 2.0, 3.0), 4.0))).toEqual(false);
        expect(sphere.equals(new BoundingSphere(new Cartesian3(1.0, 6.0, 3.0), 4.0))).toEqual(false);
        expect(sphere.equals(new BoundingSphere(new Cartesian3(1.0, 2.0, 7.0), 4.0))).toEqual(false);
        expect(sphere.equals(new BoundingSphere(new Cartesian3(1.0, 2.0, 3.0), 8.0))).toEqual(false);
        expect(sphere.equals(undefined)).toEqual(false);
    });

    it('fromPoints without positions returns an empty sphere', function() {
        var sphere = BoundingSphere.fromPoints();
        expect(sphere.center).toEqual(Cartesian3.ZERO);
        expect(sphere.radius).toEqual(0.0);
    });

    it('fromPoints works with one point', function() {
        var expectedCenter = new Cartesian3(1.0, 2.0, 3.0);
        var sphere = BoundingSphere.fromPoints([expectedCenter]);
        expect(sphere.center).toEqual(expectedCenter);
        expect(sphere.radius).toEqual(0.0);
    });

    it('fromPoints computes a center from points', function() {
        var sphere = BoundingSphere.fromPoints(getPositions());
        expect(sphere.center).toEqual(positionsCenter);
        expect(sphere.radius).toEqual(positionsRadius);
    });

    it('fromPoints contains all points (naive)', function() {
        var sphere = BoundingSphere.fromPoints(getPositions());
        var radius = sphere.radius;
        var center = sphere.center;

        var r = new Cartesian3(radius, radius, radius);
        var max = r.add(center);
        var min = center.subtract(r);

        var positions = getPositions();
        var numPositions = positions.length;
        for ( var i = 0; i < numPositions; i++) {
            var currentPos = positions[i];
            expect(currentPos.x <= max.x && currentPos.x >= min.x).toEqual(true);
            expect(currentPos.y <= max.y && currentPos.y >= min.y).toEqual(true);
            expect(currentPos.z <= max.z && currentPos.z >= min.z).toEqual(true);
        }
    });

    it('fromPoints contains all points (ritter)', function() {
        var positions = getPositions();
        positions.push(new Cartesian3(1, 1, 1), new Cartesian3(2, 2, 2), new Cartesian3(3, 3, 3));
        var sphere = BoundingSphere.fromPoints(positions);
        var radius = sphere.radius;
        var center = sphere.center;

        var r = new Cartesian3(radius, radius, radius);
        var max = r.add(center);
        var min = center.subtract(r);

        var numPositions = positions.length;
        for ( var i = 0; i < numPositions; i++) {
            var currentPos = positions[i];
            expect(currentPos.x <= max.x && currentPos.x >= min.x).toEqual(true);
            expect(currentPos.y <= max.y && currentPos.y >= min.y).toEqual(true);
            expect(currentPos.z <= max.z && currentPos.z >= min.z).toEqual(true);
        }
    });

    it('fromExtent2D creates an empty sphere if no extent provided', function() {
        var sphere = BoundingSphere.fromExtent2D();
        expect(sphere.center).toEqual(Cartesian3.ZERO);
        expect(sphere.radius).toEqual(0.0);
    });

    it('fromExtent2D', function() {
        var extent = Extent.MAX_VALUE;
        var projection = new EquidistantCylindricalProjection(Ellipsoid.UNIT_SPHERE);
        var expected = new BoundingSphere(Cartesian3.ZERO, Math.sqrt(extent.east * extent.east + extent.north * extent.north));
        expect(BoundingSphere.fromExtent2D(extent, projection)).toEqual(expected);
    });

    it('fromExtent3D creates an empty sphere if no extent provided', function() {
        var sphere = BoundingSphere.fromExtent3D();
        expect(sphere.center).toEqual(Cartesian3.ZERO);
        expect(sphere.radius).toEqual(0.0);
    });

    it('fromExtent3D', function() {
        var extent = Extent.MAX_VALUE;
        var ellipsoid = Ellipsoid.WGS84;
        var expected = new BoundingSphere(Cartesian3.ZERO, ellipsoid.getMaximumRadius());
        expect(BoundingSphere.fromExtent3D(extent, ellipsoid)).toEqual(expected);
    });

    it('sphere on the positive side of a plane', function() {
        var sphere = new BoundingSphere(Cartesian3.ZERO, 0.5);
        var normal = Cartesian3.UNIT_X.negate();
        var position = Cartesian3.UNIT_X;
        var plane = new Cartesian4(normal.x, normal.y, normal.z, -normal.dot(position));
        expect(sphere.intersect(plane)).toEqual(Intersect.INSIDE);
    });

    it('sphere on the negative side of a plane', function() {
        var sphere = new BoundingSphere(Cartesian3.ZERO, 0.5);
        var normal = Cartesian3.UNIT_X;
        var position = Cartesian3.UNIT_X;
        var plane = new Cartesian4(normal.x, normal.y, normal.z, -normal.dot(position));
        expect(sphere.intersect(plane)).toEqual(Intersect.OUTSIDE);
    });

    it('sphere intersecting a plane', function() {
        var sphere = new BoundingSphere(Cartesian3.UNIT_X, 0.5);
        var normal = Cartesian3.UNIT_X;
        var position = Cartesian3.UNIT_X;
        var plane = new Cartesian4(normal.x, normal.y, normal.z, -normal.dot(position));
        expect(sphere.intersect(plane)).toEqual(Intersect.INTERSECTING);
    });

    it('expands to contain another sphere', function() {
        var bs1 = new BoundingSphere(Cartesian3.UNIT_X.negate(), 1.0);
        var bs2 = new BoundingSphere(Cartesian3.UNIT_X, 1.0);
        var expected = new BoundingSphere(Cartesian3.ZERO, 2.0);
        expect(bs1.union(bs2)).toEqual(expected);
    });

    it('expands to contain another point', function() {
        var bs = new BoundingSphere(Cartesian3.UNIT_X.negate(), 1.0);
        var point = Cartesian3.UNIT_X;
        var expected = new BoundingSphere(Cartesian3.UNIT_X.negate(), 2.0);
        expect(bs.expand(point)).toEqual(expected);
    });

    it('applies transform', function() {
        var bs = new BoundingSphere(Cartesian3.ZERO, 1.0);
        var transform = Matrix4.fromTranslation(new Cartesian3(1.0, 2.0, 3.0));
        var expected = new BoundingSphere(new Cartesian3(1.0, 2.0, 3.0), 1.0);
        expect(bs.transform(transform)).toEqual(expected);
    });

    it('finds distances', function() {
        var bs = new BoundingSphere(Cartesian3.ZERO, 1.0);
        var position = new Cartesian3(-2.0, 1.0, 0.0);
        var direction = Cartesian3.UNIT_X;
<<<<<<< HEAD
        var expected = new Cartesian2(1.0, 3.0);
        expect(bs.distance(position, direction)).toEqual(expected);
=======
        var expected = new Interval(1.0, 3.0);
        expect(bs.getPlaneDistances(position, direction)).toEqual(expected);
>>>>>>> a8b211ac
    });

    it('static clone throws with no parameter', function() {
        expect(function() {
            BoundingSphere.clone();
        }).toThrow();
    });

    it('static union throws with no left parameter', function() {
        var right = new BoundingSphere();
        expect(function() {
            BoundingSphere.union(undefined, right);
        }).toThrow();
    });

    it('static union throws with no right parameter', function() {
        var left = new BoundingSphere();
        expect(function() {
            BoundingSphere.union(left, undefined);
        }).toThrow();
    });

    it('static expand throws without a sphere', function() {
        var plane = new Cartesian3();
        expect(function() {
            BoundingSphere.expand(undefined, plane);
        }).toThrow();
    });

    it('static expand throws without a point', function() {
        var sphere = new BoundingSphere();
        expect(function() {
            BoundingSphere.expand(sphere, undefined);
        }).toThrow();
    });

    it('static intersect throws without a sphere', function() {
        var plane = new Cartesian4();
        expect(function() {
            BoundingSphere.intersect(undefined, plane);
        }).toThrow();
    });

    it('static intersect throws without a plane', function() {
        var sphere = new BoundingSphere();
        expect(function() {
            BoundingSphere.intersect(sphere, undefined);
        }).toThrow();
    });

    it('static transform throws without a sphere', function() {
        expect(function() {
            BoundingSphere.transform();
        }).toThrow();
    });

    it('static transform throws without a transform', function() {
        var sphere = new BoundingSphere();
        expect(function() {
            BoundingSphere.transform(sphere);
        }).toThrow();
    });

<<<<<<< HEAD
    it('static distance throws without a sphere', function() {
        expect(function() {
            BoundingSphere.distance();
        }).toThrow();
    });

    it('static distance throws without a position', function() {
        expect(function() {
            BoundingSphere.distance(new BoundingSphere());
        }).toThrow();
    });

    it('static distance throws without a direction', function() {
        expect(function() {
            BoundingSphere.distance(new BoundingSphere(), new Cartesian3());
=======
    it('static getPlaneDistances throws without a sphere', function() {
        expect(function() {
            BoundingSphere.getPlaneDistances();
        }).toThrow();
    });

    it('static getPlaneDistances throws without a position', function() {
        expect(function() {
            BoundingSphere.getPlaneDistances(new BoundingSphere());
        }).toThrow();
    });

    it('static getPlaneDistances throws without a direction', function() {
        expect(function() {
            BoundingSphere.getPlaneDistances(new BoundingSphere(), new Cartesian3());
>>>>>>> a8b211ac
        }).toThrow();
    });
});<|MERGE_RESOLUTION|>--- conflicted
+++ resolved
@@ -224,13 +224,8 @@
         var bs = new BoundingSphere(Cartesian3.ZERO, 1.0);
         var position = new Cartesian3(-2.0, 1.0, 0.0);
         var direction = Cartesian3.UNIT_X;
-<<<<<<< HEAD
-        var expected = new Cartesian2(1.0, 3.0);
-        expect(bs.distance(position, direction)).toEqual(expected);
-=======
         var expected = new Interval(1.0, 3.0);
         expect(bs.getPlaneDistances(position, direction)).toEqual(expected);
->>>>>>> a8b211ac
     });
 
     it('static clone throws with no parameter', function() {
@@ -294,23 +289,6 @@
         }).toThrow();
     });
 
-<<<<<<< HEAD
-    it('static distance throws without a sphere', function() {
-        expect(function() {
-            BoundingSphere.distance();
-        }).toThrow();
-    });
-
-    it('static distance throws without a position', function() {
-        expect(function() {
-            BoundingSphere.distance(new BoundingSphere());
-        }).toThrow();
-    });
-
-    it('static distance throws without a direction', function() {
-        expect(function() {
-            BoundingSphere.distance(new BoundingSphere(), new Cartesian3());
-=======
     it('static getPlaneDistances throws without a sphere', function() {
         expect(function() {
             BoundingSphere.getPlaneDistances();
@@ -326,7 +304,6 @@
     it('static getPlaneDistances throws without a direction', function() {
         expect(function() {
             BoundingSphere.getPlaneDistances(new BoundingSphere(), new Cartesian3());
->>>>>>> a8b211ac
         }).toThrow();
     });
 });