/*global require*/
require({
    baseUrl : '../../Source'
}, ['Cesium'], function(Cesium) {
    "use strict";

    //A real application should require only the subset of modules that
    //are actually used, instead of requiring the Cesium module, which
    //includes everything.

    var canvas = document.getElementById('glCanvas');
    var ellipsoid = Cesium.Ellipsoid.WGS84; // Used in many Sandbox examples
    var scene = new Cesium.Scene(canvas);
    var primitives = scene.getPrimitives();

    // Bing Maps
    var bing = new Cesium.BingMapsTileProvider({
        server : 'dev.virtualearth.net',
        mapStyle : Cesium.BingMapsStyle.AERIAL,
        // Some versions of Safari support WebGL, but don't correctly implement
        // cross-origin image loading, so we need to load Bing imagery using a proxy.
        proxy : Cesium.FeatureDetection.supportsCrossOriginImagery() ? undefined : new Cesium.DefaultProxy('/proxy/')
    });

    var cb = new Cesium.CentralBody(ellipsoid);
    cb.dayTileProvider = bing;
    cb.nightImageSource = '../../Images/land_ocean_ice_lights_2048.jpg';
    cb.specularMapSource = '../../Images/earthspec1k.jpg';
    if (scene.getContext().getMaximumTextureSize() > 2048) {
        cb.cloudsMapSource = '../../Images/earthcloudmaptrans.jpg';
        cb.bumpMapSource = '../../Images/earthbump1k.jpg';
    }
    cb.showSkyAtmosphere = true;
    cb.showGroundAtmosphere = true;
    primitives.setCentralBody(cb);

    scene.getCamera().frustum.near = 1.0;
    scene.getCamera().getControllers().addCentralBody();

    var transitioner = new Cesium.SceneTransitioner(scene, ellipsoid);

    ///////////////////////////////////////////////////////////////////////////
    // Add examples from the Sandbox here:

    ///////////////////////////////////////////////////////////////////////////

    scene.setAnimation(function() {
        scene.setSunPosition(Cesium.SunPosition.compute().position);

        // INSERT CODE HERE to update primitives based on changes to animation time, camera parameters, etc.
    });

    (function tick() {
        scene.render();
        Cesium.requestAnimationFrame(tick);
    }());

    ///////////////////////////////////////////////////////////////////////////
    // Example mouse & keyboard handlers

    var handler = new Cesium.EventHandler(canvas);

    handler.setMouseAction(function(movement) {
<<<<<<< HEAD
        // INSERT CODE HERE: Handler for left-click
        // ...
    }, Cesium.MouseEventType.LEFT_CLICK);

    handler.setMouseAction(function (movement) {
        // INSERT CODE HERE: Handler for mouse move
        // Use movement.startX, movement.startY, movement.endX, movement.endY
        // ...
=======
        /* ... */
        // Use movement.startPosition, movement.endPosition
>>>>>>> b76f923e
    }, Cesium.MouseEventType.MOVE);

    function keydownHandler(e) {
        switch (e.keyCode) {
        case "3".charCodeAt(0): // "3" -> 3D globe
            cb.showSkyAtmosphere = true;
            cb.showGroundAtmosphere = true;
            transitioner.morphTo3D();
            break;
        case "2".charCodeAt(0): // "2" -> Columbus View
            cb.showSkyAtmosphere = false;
            cb.showGroundAtmosphere = false;
            transitioner.morphToColumbusView();
            break;
        case "1".charCodeAt(0): // "1" -> 2D map
            cb.showSkyAtmosphere = false;
            cb.showGroundAtmosphere = false;
            transitioner.morphTo2D();
            break;
        default:
            break;
        }
    }
    document.addEventListener('keydown', keydownHandler, false);

    // Prevent right-click from opening a context menu.
    canvas.oncontextmenu = function() {
        return false;
    };

    ///////////////////////////////////////////////////////////////////////////
    // Example resize handler

    var onResize = function() {
        var width = canvas.clientWidth;
        var height = canvas.clientHeight;

        if (canvas.width === width && canvas.height === height) {
            return;
        }

        canvas.width = width;
        canvas.height = height;

        scene.getContext().setViewport({
            x : 0,
            y : 0,
            width : width,
            height : height
        });

        scene.getCamera().frustum.aspectRatio = width / height;
    };
    window.addEventListener('resize', onResize, false);
    onResize();
});<|MERGE_RESOLUTION|>--- conflicted
+++ resolved
@@ -61,19 +61,14 @@
     var handler = new Cesium.EventHandler(canvas);
 
     handler.setMouseAction(function(movement) {
-<<<<<<< HEAD
         // INSERT CODE HERE: Handler for left-click
         // ...
     }, Cesium.MouseEventType.LEFT_CLICK);
 
     handler.setMouseAction(function (movement) {
         // INSERT CODE HERE: Handler for mouse move
-        // Use movement.startX, movement.startY, movement.endX, movement.endY
+        // Use movement.startPosition, movement.endPosition
         // ...
-=======
-        /* ... */
-        // Use movement.startPosition, movement.endPosition
->>>>>>> b76f923e
     }, Cesium.MouseEventType.MOVE);
 
     function keydownHandler(e) {
