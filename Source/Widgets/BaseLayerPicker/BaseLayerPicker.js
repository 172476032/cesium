/*global define*/
define(['./BaseLayerPickerViewModel',
        '../../Core/DeveloperError',
        '../../Core/destroyObject',
        '../../ThirdParty/knockout'
        ], function(
            BaseLayerPickerViewModel,
            DeveloperError,
            destroyObject,
            knockout) {
    "use strict";

    /**
     * <span style="display: block; text-align: center;">
     * <img src="images/BaseLayerPicker.png" style="border: none; border-radius: 5px;" />
     * <br />BaseLayerPicker with its drop-panel open.
     * </span>
     * <br /><br />
     * The BaseLayerPicker is a single button widget that displays a panel of available imagery
     * providers.  When an item is selected, the corresponding imagery layer is created and inserted
     * as the base layer of the imagery collection; removing the existing base.  Each item in the
     * available providers list contains a name, a representative icon, and a tooltip to display more
     * information when hovered. The list is initially empty, and must be configured before use, as
     * illustrated in the below example.
     *
     * @alias BaseLayerPicker
     * @constructor
     *
     * @param {Element} container The parent HTML container node for this widget.
     * @param {ImageryLayerCollection} imageryLayers The imagery layer collection to use.
     *
     * @exception {DeveloperError} container is required.
     * @exception {DeveloperError} Element with id "container" does not exist in the document.
     * @exception {DeveloperError} imageryLayers is required.
     *
     * @see ImageryProvider
     * @see ImageryProviderViewModel
     * @see ImageryLayerCollection
     *
     * @example
     * // In HTML head, include a link to the BaseLayerPicker.css stylesheet,
     * // and in the body, include: &lt;div id="baseLayerPickerContainer"&gt;&lt;/div&gt;
     *
     * //Create the list of available providers we would like the user to select from.
     * //This example uses 3, OpenStreetMap, The Black Marble, and a single, non-streaming world image.
     * var providerViewModels = [];
     * providerViewModels.push(ImageryProviderViewModel.fromConstants({
     *      name : 'Open\u00adStreet\u00adMap',
     *      iconUrl : require.toUrl('../Images/ImageryProviders/openStreetMap.png'),
     *      tooltip : 'OpenStreetMap (OSM) is a collaborative project to create a free editable \
     *map of the world.\nhttp://www.openstreetmap.org',
     *      creationFunction : function() {
     *          return new OpenStreetMapImageryProvider({
     *              url : 'http://tile.openstreetmap.org/',
     *          });
     *      }
     *  }));
     *
     *  providerViewModels.push(ImageryProviderViewModel.fromConstants({
     *      name : 'Black Marble',
     *      iconUrl : require.toUrl('../Images/ImageryProviders/blackMarble.png'),
     *      tooltip : 'The lights of cities and villages trace the outlines of civilization \
     *in this global view of the Earth at night as seen by NASA/NOAA\'s Suomi NPP satellite.',
     *      creationFunction : function() {
     *          return new TileMapServiceImageryProvider({
     *              url : 'http://cesium.agi.com/blackmarble',
     *              maximumLevel : 8,
     *              credit : 'Black Marble imagery courtesy NASA Earth Observatory',
     *          });
     *      }
     *  }));
     *
     *  providerViewModels.push(ImageryProviderViewModel.fromConstants({
     *      name : 'Disable Streaming Imagery',
     *      iconUrl : require.toUrl('../Images/ImageryProviders/singleTile.png'),
     *      tooltip : 'Uses a single image for the entire world.',
     *      creationFunction : function() {
     *          return new SingleTileImageryProvider({
     *              url : 'NE2_LR_LC_SR_W_DR_2048.jpg',
     *          });
     *      }
     *  }));
     *
     * //Finally, create the actual widget using our view models.
     * var layers = centralBody.getImageryLayers();
     * var baseLayerPicker = new BaseLayerPicker('baseLayerPickerContainer', layers, providerViewModels);
     *
     * //Use the first item in the list as the current selection.
     * baseLayerPicker.viewModel.selectedItem(providerViewModels[0]);
     */
    var BaseLayerPicker = function(container, imageryLayers, imageryProviderViewModels) {
        if (typeof container === 'undefined') {
            throw new DeveloperError('container is required.');
        }

        if (typeof container === 'string') {
            var tmp = document.getElementById(container);
            if (tmp === null) {
                throw new DeveloperError('Element with id "' + container + '" does not exist in the document.');
            }
            container = tmp;
        }

        if (typeof imageryLayers === 'undefined') {
            throw new DeveloperError('imageryLayers is required.');
        }

        var viewModel = new BaseLayerPickerViewModel(imageryLayers, imageryProviderViewModels);

        /**
         * Gets the viewModel being used by the widget.
         * @memberof BaseLayerPicker
         * @type {SeneModeViewModel}
         */
        this.viewModel = viewModel;

        /**
         * Gets the container element for the widget.
         * @memberof BaseLayerPicker
         * @type {Element}
         */
        this.container = container;

        this._element = document.createElement('img');

        var element = this._element;
        element.setAttribute('draggable', 'false');
        element.className = 'cesium-baseLayerPicker-selected';
        element.setAttribute('data-bind', '\
                attr: {title: selectedName, src: selectedIconUrl},\
                click: toggleDropDown');
        container.appendChild(element);

        var choices = document.createElement('div');
        this._choices = choices;
        choices.className = 'cesium-baseLayerPicker-dropDown';
        choices.setAttribute('data-bind', '\
                css: { "cesium-baseLayerPicker-visible" : dropDownVisible(),\
                       "cesium-baseLayerPicker-hidden" : !dropDownVisible() },\
                foreach: imageryProviderViewModels');
        container.appendChild(choices);

        var provider = document.createElement('div');
        provider.className = 'cesium-baseLayerPicker-item';
        provider.setAttribute('data-bind', '\
                css: {"cesium-baseLayerPicker-selectedItem" : $data === $parent.selectedItem()},\
                attr: {title: tooltip},\
                visible: creationCommand.canExecute(),\
                click: $parent.selectedItem');
        choices.appendChild(provider);

        var providerIcon = document.createElement('img');
        providerIcon.className = 'cesium-baseLayerPicker-itemIcon';
        providerIcon.setAttribute('data-bind', 'attr: { src: iconUrl }');
        providerIcon.setAttribute('draggable', 'false');
        provider.appendChild(providerIcon);

        var providerLabel = document.createElement('div');
        providerLabel.className = 'cesium-baseLayerPicker-itemLabel';
        providerLabel.setAttribute('data-bind', 'text: name');
        provider.appendChild(providerLabel);

        knockout.applyBindings(viewModel, container);

        this._closeDropDown = function(e) {
            if (!container.contains(e.target)) {
                viewModel.dropDownVisible(false);
            }
        };

        document.addEventListener('mousedown', this._closeDropDown);
        document.addEventListener('touchstart', this._closeDropDown);
    };

    /**
     * Destroys the  widget.  Should be called if permanently
     * removing the widget from layout.
     * @memberof BaseLayerPicker
     */
    BaseLayerPicker.prototype.destroy = function() {
        document.removeEventListener('mousedown', this._closeDropDown);
        document.removeEventListener('touchstart', this._closeDropDown);
        var container = this.container;
        knockout.cleanNode(container);
<<<<<<< HEAD
        container.removeChild(this.element);
        container.removeChild(this._choices);
=======
        container.removeChild(this._element);
>>>>>>> f1ae463b
        return destroyObject(this);
    };

    return BaseLayerPicker;
});<|MERGE_RESOLUTION|>--- conflicted
+++ resolved
@@ -182,12 +182,8 @@
         document.removeEventListener('touchstart', this._closeDropDown);
         var container = this.container;
         knockout.cleanNode(container);
-<<<<<<< HEAD
-        container.removeChild(this.element);
+        container.removeChild(this._element);
         container.removeChild(this._choices);
-=======
-        container.removeChild(this._element);
->>>>>>> f1ae463b
         return destroyObject(this);
     };
 
