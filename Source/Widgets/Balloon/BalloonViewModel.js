--- conflicted
+++ resolved
@@ -27,14 +27,8 @@
         var containerWidth = viewModel._container.clientWidth;
         var containerHeight = viewModel._container.clientHeight;
 
-<<<<<<< HEAD
-        viewModel._maxWidth = Math.floor(viewModel._container.clientWidth * 0.50) + 'px';
-        viewModel._maxHeight = Math.floor(viewModel._container.clientHeight * 0.50) + 'px';
-
-=======
-        viewModel._maxWidth = Math.floor(viewModel._container.clientWidth*0.95) + 'px';
+        viewModel._maxWidth = Math.floor(viewModel._container.clientWidth*0.50) + 'px';
         viewModel._maxHeight = Math.floor(viewModel._container.clientHeight*0.50) + 'px';
->>>>>>> 7c0132fc
         var pointMaxY = containerHeight - 15;
         var pointMaxX = containerWidth - 16;
         var pointXOffset = position.x - 15;
