--- conflicted
+++ resolved
@@ -1528,18 +1528,6 @@
     };
 
     /**
-<<<<<<< HEAD
-     * Gets a value indicating if the data varies with simulation time.  If the return value of
-     * this function changes, the changed event will be raised.
-     * @memberof CzmlDataSource
-     *
-     * @returns {Boolean} True if the data is varies with simulation time, false otherwise.
-     */
-    CzmlDataSource.prototype.getIsTimeVarying = function() {
-        return this._timeVarying;
-    };
-
-    /**
      * Gets a value indicating if this data source is actively loading data.  If the return value of
      * this function changes, the loading event will be raised.
      * @memberof CzmlDataSource
@@ -1576,8 +1564,6 @@
     };
 
     /**
-=======
->>>>>>> a0630d34
      * Processes the provided CZML without clearing any existing data.
      *
      * @param {Object} czml The CZML to be processed.
