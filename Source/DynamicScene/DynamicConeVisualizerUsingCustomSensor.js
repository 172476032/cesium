/*global define*/
define([
        '../Core/DeveloperError',
        '../Core/destroyObject',
        '../Core/Color',
        '../Core/Math',
        '../Core/Matrix3',
        '../Core/Matrix4',
        '../Core/Spherical',
        '../Scene/CustomSensorVolume',
        '../Scene/Material'
       ], function(
         DeveloperError,
         destroyObject,
         Color,
         CesiumMath,
         Matrix3,
         Matrix4,
         Spherical,
         CustomSensorVolume,
         Material) {
    "use strict";

    //CZML_TODO DynamicConeVisualizerUsingCustomSensor is a temporary workaround
    //because ComplexConicSensor has major performance issues.  As soon as
    //ComplexConicSensor is working, this class can be deleted and
    //DynamicConeVisualizer is a drop in replacement that already does things
    //"the right way".

    function computeDirections(minimumClockAngle, maximumClockAngle, innerHalfAngle, outerHalfAngle) {
        var angle;
        var directions = [];
        var angleStep = CesiumMath.toRadians(2.0);
        if (minimumClockAngle === 0.0 && maximumClockAngle === CesiumMath.TWO_PI) {
            // No clock angle limits, so this is just a circle.
            // There might be a hole but we're ignoring it for now.
            for (angle = 0.0; angle < CesiumMath.TWO_PI; angle += angleStep) {
                directions.push(new Spherical(angle, outerHalfAngle));
            }
        } else {
            // There are clock angle limits.
            for (angle = minimumClockAngle; angle < maximumClockAngle; angle += angleStep) {
                directions.push(new Spherical(angle, outerHalfAngle));
            }
            directions.push(new Spherical(maximumClockAngle, outerHalfAngle));
            if (innerHalfAngle) {
                for (angle = maximumClockAngle; angle > minimumClockAngle; angle -= angleStep) {
                    directions.push(new Spherical(angle, innerHalfAngle));
                }
                directions.push(new Spherical(minimumClockAngle, innerHalfAngle));
            } else {
                directions.push(new Spherical(maximumClockAngle, 0.0));
            }
        }
        return directions;
    }

    /**
     * A DynamicObject visualizer which maps the DynamicCone instance
     * in DynamicObject.cone to a CustomSensor primitive.
     * @alias DynamicConeVisualizerUsingCustomSensor
     * @constructor
     *
     * @param {Scene} scene The scene the primitives will be rendered in.
     * @param {DynamicObjectCollection} [dynamicObjectCollection] The dynamicObjectCollection to visualize.
     *
     * @exception {DeveloperError} scene is required.
     *
     * @see DynamicCone
     * @see Scene
     * @see DynamicObject
     * @see DynamicObjectCollection
     * @see CompositeDynamicObjectCollection
     * @see VisualizerCollection
     * @see DynamicBillboardVisualizer
     * @see DynamicConeVisualizer
     * @see DynamicLabelVisualizer
     * @see DynamicPointVisualizer
     * @see DynamicPolygonVisualizer
     * @see DynamicPolylineVisualizer
     * @see DynamicPyramidVisualizer
     *
     */
    var DynamicConeVisualizerUsingCustomSensor = function(scene, dynamicObjectCollection) {
        if (typeof scene === 'undefined') {
            throw new DeveloperError('scene is required.');
        }
        this._scene = scene;
        this._unusedIndexes = [];
        this._primitives = scene.getPrimitives();
        this._coneCollection = [];
        this._dynamicObjectCollection = undefined;
        this.setDynamicObjectCollection(dynamicObjectCollection);
    };

    /**
     * Returns the scene being used by this visualizer.
     *
     * @returns {Scene} The scene being used by this visualizer.
     */
    DynamicConeVisualizerUsingCustomSensor.prototype.getScene = function() {
        return this._scene;
    };

    /**
     * Gets the DynamicObjectCollection being visualized.
     *
     * @returns {DynamicObjectCollection} The DynamicObjectCollection being visualized.
     */
    DynamicConeVisualizerUsingCustomSensor.prototype.getDynamicObjectCollection = function() {
        return this._dynamicObjectCollection;
    };

    /**
     * Sets the DynamicObjectCollection to visualize.
     *
     * @param dynamicObjectCollection The DynamicObjectCollection to visualizer.
     */
    DynamicConeVisualizerUsingCustomSensor.prototype.setDynamicObjectCollection = function(dynamicObjectCollection) {
        var oldCollection = this._dynamicObjectCollection;
        if (oldCollection !== dynamicObjectCollection) {
            if (typeof oldCollection !== 'undefined') {
                oldCollection.objectsRemoved.removeEventListener(DynamicConeVisualizerUsingCustomSensor.prototype._onObjectsRemoved);
                this.removeAllPrimitives();
            }
            this._dynamicObjectCollection = dynamicObjectCollection;
            if (typeof dynamicObjectCollection !== 'undefined') {
                dynamicObjectCollection.objectsRemoved.addEventListener(DynamicConeVisualizerUsingCustomSensor.prototype._onObjectsRemoved, this);
            }
        }
    };

    /**
     * Updates all of the primitives created by this visualizer to match their
     * DynamicObject counterpart at the given time.
     *
     * @param {JulianDate} time The time to update to.
     *
     * @exception {DeveloperError} time is required.
     */
    DynamicConeVisualizerUsingCustomSensor.prototype.update = function(time) {
        if (typeof time === 'undefined') {
            throw new DeveloperError('time is requied.');
        }
        if (typeof this._dynamicObjectCollection !== 'undefined') {
            var dynamicObjects = this._dynamicObjectCollection.getObjects();
            for ( var i = 0, len = dynamicObjects.length; i < len; i++) {
                this._updateObject(time, dynamicObjects[i]);
            }
        }
    };

    /**
     * Removes all primitives from the scene.
     */
    DynamicConeVisualizerUsingCustomSensor.prototype.removeAllPrimitives = function() {
        var i, len;
        for (i = 0, len = this._coneCollection.length; i < len; i++) {
            this._primitives.remove(this._coneCollection[i]);
        }

        if (typeof this._dynamicObjectCollection !== 'undefined') {
            var dynamicObjects = this._dynamicObjectCollection.getObjects();
            for (i = dynamicObjects.length - 1; i > -1; i--) {
                dynamicObjects[i]._coneVisualizerIndex = undefined;
            }
        }

        this._unusedIndexes = [];
        this._coneCollection = [];
    };

    /**
     * Returns true if this object was destroyed; otherwise, false.
     * <br /><br />
     * If this object was destroyed, it should not be used; calling any function other than
     * <code>isDestroyed</code> will result in a {@link DeveloperError} exception.
     *
     * @memberof DynamicConeVisualizerUsingCustomSensor
     *
     * @return {Boolean} True if this object was destroyed; otherwise, false.
     *
     * @see DynamicConeVisualizerUsingCustomSensor#destroy
     */
    DynamicConeVisualizerUsingCustomSensor.prototype.isDestroyed = function() {
        return false;
    };

    /**
     * Destroys the WebGL resources held by this object.  Destroying an object allows for deterministic
     * release of WebGL resources, instead of relying on the garbage collector to destroy this object.
     * <br /><br />
     * Once an object is destroyed, it should not be used; calling any function other than
     * <code>isDestroyed</code> will result in a {@link DeveloperError} exception.  Therefore,
     * assign the return value (<code>undefined</code>) to the object as done in the example.
     *
     * @memberof DynamicConeVisualizerUsingCustomSensor
     *
     * @return {undefined}
     *
     * @exception {DeveloperError} This object was destroyed, i.e., destroy() was called.
     *
     * @see DynamicConeVisualizerUsingCustomSensor#isDestroyed
     *
     * @example
     * visualizer = visualizer && visualizer.destroy();
     */
    DynamicConeVisualizerUsingCustomSensor.prototype.destroy = function() {
        this.removeAllPrimitives();
        return destroyObject(this);
    };

    var position;
    var orientation;
    var intersectionColor;
    DynamicConeVisualizerUsingCustomSensor.prototype._updateObject = function(time, dynamicObject) {
        var context = this._scene.getContext();
        var dynamicCone = dynamicObject.cone;
        if (typeof dynamicCone === 'undefined') {
            return;
        }

        var maximumClockAngleProperty = dynamicCone.maximumClockAngle;
        if (typeof maximumClockAngleProperty === 'undefined') {
            return;
        }

        var outerHalfAngleProperty = dynamicCone.outerHalfAngle;
        if (typeof outerHalfAngleProperty === 'undefined') {
            return;
        }

        var positionProperty = dynamicObject.position;
        if (typeof positionProperty === 'undefined') {
            return;
        }

        var orientationProperty = dynamicObject.orientation;
        if (typeof orientationProperty === 'undefined') {
            return;
        }

        var cone;
        var showProperty = dynamicCone.show;
        var coneVisualizerIndex = dynamicObject._coneVisualizerIndex;
        var show = dynamicObject.isAvailable(time) && (typeof showProperty === 'undefined' || showProperty.getValue(time));

        if (!show) {
            //don't bother creating or updating anything else
            if (typeof coneVisualizerIndex !== 'undefined') {
                cone = this._coneCollection[coneVisualizerIndex];
                cone.show = false;
                dynamicObject._coneVisualizerIndex = undefined;
                this._unusedIndexes.push(coneVisualizerIndex);
            }
            return;
        }

        if (typeof coneVisualizerIndex === 'undefined') {
            var unusedIndexes = this._unusedIndexes;
            var length = unusedIndexes.length;
            if (length > 0) {
                coneVisualizerIndex = unusedIndexes.pop();
                cone = this._coneCollection[coneVisualizerIndex];
            } else {
                coneVisualizerIndex = this._coneCollection.length;
                //cone = new ComplexConicSensorVolume();
                cone = new CustomSensorVolume();
                cone.innerHalfAngle = 0;
                cone.minimumClockAngle = 0;
                this._coneCollection.push(cone);
                this._primitives.add(cone);
            }
            dynamicObject._coneVisualizerIndex = coneVisualizerIndex;
            cone.dynamicObject = dynamicObject;

            // CZML_TODO Determine official defaults
            cone.innerHalfAngle = 0;
            cone.outerHalfAngle = Math.PI;
<<<<<<< HEAD
            cone.material = Material.fromId(context, 'Color');
=======
            cone.material = Material.fromId(context, Material.ColorId);
>>>>>>> b76f923e
            cone.intersectionColor = Color.YELLOW;
            cone.minimumClockAngle = -CesiumMath.TWO_PI;
            cone.maximumClockAngle =  CesiumMath.TWO_PI;
            cone.radius = Number.POSITIVE_INFINITY;
            cone.showIntersection = true;
        } else {
            cone = this._coneCollection[coneVisualizerIndex];
        }

        cone.show = true;

        var innerHalfAngle = 0;
        var outerHalfAngle = Math.PI;
        var maximumClockAngle =  CesiumMath.TWO_PI;
        var minimumClockAngle = -CesiumMath.TWO_PI;

        var property = dynamicCone.minimumClockAngle;
        if (typeof property !== 'undefined') {
            var tmpClock = property.getValue(time);
            if (typeof tmpClock !== 'undefined') {
                minimumClockAngle = tmpClock;
            }
        }

        maximumClockAngle = maximumClockAngleProperty.getValue(time) || Math.pi;

        property = dynamicCone.innerHalfAngle;
        if (typeof property !== 'undefined') {
            var tmpAngle = property.getValue(time);
            if (typeof tmpAngle !== 'undefined') {
                innerHalfAngle = tmpAngle;
            }
        }

        outerHalfAngle = outerHalfAngleProperty.getValue(time) || Math.pi;

        if (minimumClockAngle !== cone.minimumClockAngle ||
            maximumClockAngle !== cone.maximumClockAngle ||
            innerHalfAngle !== cone.innerHalfAngle ||
            outerHalfAngle !== cone.outerHalfAngle) {
            cone.setDirections(computeDirections(minimumClockAngle, maximumClockAngle, innerHalfAngle, outerHalfAngle));
            cone.innerHalfAngle = innerHalfAngle;
            cone.maximumClockAngle = maximumClockAngle;
            cone.outerHalfAngle = outerHalfAngle;
            cone.minimumClockAngle = minimumClockAngle;
        }

        property = dynamicCone.radius;
        if (typeof property !== 'undefined') {
            var radius = property.getValue(time);
            if (typeof radius !== 'undefined') {
                cone.radius = radius;
            }
        }

        position = positionProperty.getValueCartesian(time, position) || cone._visualizerPosition;
        orientation = orientationProperty.getValue(time, orientation) || cone._visualizerOrientation;

        if (typeof position !== 'undefined' &&
            typeof orientation !== 'undefined' &&
            (!position.equals(cone._visualizerPosition) ||
             !orientation.equals(cone._visualizerOrientation))) {
            cone.modelMatrix = Matrix4.fromRotationTranslation(Matrix3.fromQuaternion(orientation.conjugate(orientation)), position);
            position.clone(cone._visualizerPosition);
            orientation.clone(cone._visualizerOrientation);
        }

        var material = dynamicCone.outerMaterial;
        if (typeof material !== 'undefined') {
            cone.material = material.getValue(time, context, cone.material);
        }

        property = dynamicCone.intersectionColor;
        if (typeof property !== 'undefined') {
            intersectionColor = property.getValue(time, intersectionColor);
            if (typeof intersectionColor !== 'undefined') {
                cone.intersectionColor = intersectionColor;
            }
        }
    };

    DynamicConeVisualizerUsingCustomSensor.prototype._onObjectsRemoved = function(dynamicObjectCollection, dynamicObjects) {
        var thisConeCollection = this._coneCollection;
        var thisUnusedIndexes = this._unusedIndexes;
        for ( var i = dynamicObjects.length - 1; i > -1; i--) {
            var dynamicObject = dynamicObjects[i];
            var coneVisualizerIndex = dynamicObject._coneVisualizerIndex;
            if (typeof coneVisualizerIndex !== 'undefined') {
                var cone = thisConeCollection[coneVisualizerIndex];
                cone.show = false;
                thisUnusedIndexes.push(coneVisualizerIndex);
                dynamicObject._coneVisualizerIndex = undefined;
            }
        }
    };

    return DynamicConeVisualizerUsingCustomSensor;
});<|MERGE_RESOLUTION|>--- conflicted
+++ resolved
@@ -277,11 +277,7 @@
             // CZML_TODO Determine official defaults
             cone.innerHalfAngle = 0;
             cone.outerHalfAngle = Math.PI;
-<<<<<<< HEAD
-            cone.material = Material.fromId(context, 'Color');
-=======
             cone.material = Material.fromId(context, Material.ColorId);
->>>>>>> b76f923e
             cone.intersectionColor = Color.YELLOW;
             cone.minimumClockAngle = -CesiumMath.TWO_PI;
             cone.maximumClockAngle =  CesiumMath.TWO_PI;
