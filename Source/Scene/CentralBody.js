--- conflicted
+++ resolved
@@ -726,13 +726,8 @@
             });
             this._surfaceShaderSet.invalidateShaders();
 
-<<<<<<< HEAD
-            //var poleShaderProgram = shaderCache.replaceShaderProgram(this._northPoleCommand.shaderProgram,
-            //    CentralBodyVSPole, CentralBodyFSPole, TerrainProvider.attributeIndices);
-=======
-            var poleShaderProgram = shaderCache.replaceShaderProgram(this._northPoleCommand.shaderProgram,
-                CentralBodyVSPole, CentralBodyFSPole, TerrainProvider.attributeLocations);
->>>>>>> 7629fed3
+//            var poleShaderProgram = shaderCache.replaceShaderProgram(this._northPoleCommand.shaderProgram,
+//                CentralBodyVSPole, CentralBodyFSPole, TerrainProvider.attributeLocations);
 
             //this._northPoleCommand.shaderProgram = poleShaderProgram;
             //this._southPoleCommand.shaderProgram = poleShaderProgram;
@@ -790,11 +785,7 @@
                 if (!this.depthTestAgainstTerrain) {
                     commandList.push(this._clearDepthCommand);
                     if (mode === SceneMode.SCENE3D) {
-<<<<<<< HEAD
-                        //colorCommandList.push(this._depthCommand);
-=======
-                        commandList.push(this._depthCommand);
->>>>>>> 7629fed3
+//                        commandList.push(this._depthCommand);
                     }
                 }
             }
@@ -803,15 +794,7 @@
         if (pass.pick) {
             // Not actually pickable, but render depth-only so primitives on the backface
             // of the globe are not picked.
-<<<<<<< HEAD
-            //commandLists.pickList.opaqueList.push(this._depthCommand);
-        }
-
-        if (!commandLists.empty()) {
-            commandList.push(commandLists);
-=======
-            commandList.push(this._depthCommand);
->>>>>>> 7629fed3
+//            commandList.push(this._depthCommand);
         }
     };
 
