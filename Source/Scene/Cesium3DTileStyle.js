/*global define*/
define([
       '../Core/defaultValue',
       '../Core/defined',
       '../Core/DeveloperError',
       '../Core/isArray',
       './BooleanExpression',
       './BooleanRegularExpression',
       './ColorRampExpression',
       './ColorMapExpression',
<<<<<<< HEAD
       './ColorExpression',
       './ConstantColorExpression',
       './getPropertyName',
=======
       './LiteralColorExpression',
>>>>>>> f2471d95
       './LiteralBooleanExpression'
    ], function(
        defaultValue,
        defined,
        DeveloperError,
        isArray,
        BooleanExpression,
        BooleanRegularExpression,
        ColorRampExpression,
        ColorMapExpression,
<<<<<<< HEAD
        ColorExpression,
        ConstantColorExpression,
        getPropertyName,
=======
        LiteralColorExpression,
>>>>>>> f2471d95
        LiteralBooleanExpression) {
    'use strict';

    // TODO: best name/directory for this?  For example, a user may want to evaluate a
    // style/expression on mouse over, CZML may want to use this to evaluate expressions,
    // a UI might want to use it, etc.

    var DEFAULT_JSON_COLOR_EXPRESSION = "#ffffff";
    var DEFAULT_JSON_BOOLEAN_EXPRESSION = true;

    /**
     * DOC_TBA
     */
    function Cesium3DTileStyle(tileset, jsonStyle) {
        //>>includeStart('debug', pragmas.debug);
        if (!defined(tileset)) {
            throw new DeveloperError('tileset is required.');
        }
        //>>includeEnd('debug');

        jsonStyle = defaultValue(jsonStyle, defaultValue.EMPTY_OBJECT);
        var colorExpression = defaultValue(jsonStyle.color, DEFAULT_JSON_COLOR_EXPRESSION);
        var showExpression = defaultValue(jsonStyle.show, DEFAULT_JSON_BOOLEAN_EXPRESSION);

        var styleEngine = tileset.styleEngine;

        /**
         * DOC_TBA
         */
        this.timeDynamic = false;

        var color;
        if (typeof(colorExpression) === 'string') {
<<<<<<< HEAD
            if (defined(getPropertyName(colorExpression))) {
                color = new ColorExpression(styleEngine, colorExpression);
            } else {
                color = new ConstantColorExpression(styleEngine, colorExpression);
            }
=======
            color = new LiteralColorExpression(styleEngine, colorExpression);
>>>>>>> f2471d95
        } else if (defined(colorExpression.map)) {
            color = new ColorMapExpression(styleEngine, colorExpression);
        } else if (defined(colorExpression.intervals)) {
            color = new ColorRampExpression(styleEngine, colorExpression);
        }

        /**
         * DOC_TBA
         */
        this.color = color;

        var show;
        if (typeof(showExpression) === 'boolean') {
            show = new LiteralBooleanExpression(styleEngine, showExpression);
        } else if (defined(showExpression.operator)) {
            show = new BooleanExpression(styleEngine, showExpression);
        } else if (defined(showExpression.pattern)) {
            show = new BooleanRegularExpression(styleEngine, showExpression);
        }

        /**
         * DOC_TBA
         */
        this.show = show;
    }

    return Cesium3DTileStyle;
});<|MERGE_RESOLUTION|>--- conflicted
+++ resolved
@@ -8,14 +8,10 @@
        './BooleanRegularExpression',
        './ColorRampExpression',
        './ColorMapExpression',
-<<<<<<< HEAD
        './ColorExpression',
-       './ConstantColorExpression',
        './getPropertyName',
-=======
-       './LiteralColorExpression',
->>>>>>> f2471d95
-       './LiteralBooleanExpression'
+       './LiteralBooleanExpression',
+       './LiteralColorExpression'
     ], function(
         defaultValue,
         defined,
@@ -25,14 +21,10 @@
         BooleanRegularExpression,
         ColorRampExpression,
         ColorMapExpression,
-<<<<<<< HEAD
         ColorExpression,
-        ConstantColorExpression,
         getPropertyName,
-=======
-        LiteralColorExpression,
->>>>>>> f2471d95
-        LiteralBooleanExpression) {
+        LiteralBooleanExpression,
+        LiteralColorExpression) {
     'use strict';
 
     // TODO: best name/directory for this?  For example, a user may want to evaluate a
@@ -65,15 +57,11 @@
 
         var color;
         if (typeof(colorExpression) === 'string') {
-<<<<<<< HEAD
             if (defined(getPropertyName(colorExpression))) {
                 color = new ColorExpression(styleEngine, colorExpression);
             } else {
-                color = new ConstantColorExpression(styleEngine, colorExpression);
+                color = new LiteralColorExpression(styleEngine, colorExpression);
             }
-=======
-            color = new LiteralColorExpression(styleEngine, colorExpression);
->>>>>>> f2471d95
         } else if (defined(colorExpression.map)) {
             color = new ColorMapExpression(styleEngine, colorExpression);
         } else if (defined(colorExpression.intervals)) {
