--- conflicted
+++ resolved
@@ -94,11 +94,8 @@
     var scratchCart = new Cartesian3();
     var scratchCart2 = new Cartesian3();
     var scratchCart3 = new Cartesian3();
-<<<<<<< HEAD
+    var scratchCart4 = new Cartesian3();
     var rotMatrixScratch = new Matrix3();
-=======
-    var scratchCart4 = new Cartesian3();
->>>>>>> adfc0140
     function createPath3D(camera, ellipsoid, start, up, right, end, duration) {
         // get minimum altitude from which the whole ellipsoid is visible
         var radius = ellipsoid.maximumRadius;
