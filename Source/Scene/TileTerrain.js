/*global define*/
define([
        '../Core/BoundingSphere',
        '../Core/Cartesian3',
        '../Core/ComponentDatatype',
        '../Core/defined',
        '../Core/DeveloperError',
        '../Core/IndexDatatype',
        '../Core/OrientedBoundingBox',
        '../Core/Request',
        '../Core/TileProviderError',
        '../Renderer/Buffer',
        '../Renderer/BufferUsage',
        '../Renderer/VertexArray',
        '../ThirdParty/when',
        './TerrainState',
        './TileBoundingRegion'
    ], function(
        BoundingSphere,
        Cartesian3,
        ComponentDatatype,
        defined,
        DeveloperError,
        IndexDatatype,
        OrientedBoundingBox,
        Request,
        TileProviderError,
        Buffer,
        BufferUsage,
        VertexArray,
        when,
        TerrainState,
<<<<<<< HEAD
        TileBoundingRegion) {
    "use strict";
=======
        TileBoundingBox) {
    'use strict';
>>>>>>> 7e98cd2c

    /**
     * Manages details of the terrain load or upsample process.
     *
     * @alias TileTerrain
     * @constructor
     * @private
     *
     * @param {TerrainData} [upsampleDetails.data] The terrain data being upsampled.
     * @param {Number} [upsampleDetails.x] The X coordinate of the tile being upsampled.
     * @param {Number} [upsampleDetails.y] The Y coordinate of the tile being upsampled.
     * @param {Number} [upsampleDetails.level] The level coordinate of the tile being upsampled.
     */
    function TileTerrain(upsampleDetails) {
        /**
         * The current state of the terrain in the terrain processing pipeline.
         * @type {TerrainState}
         * @default {@link TerrainState.UNLOADED}
         */
        this.state = TerrainState.UNLOADED;
        this.data = undefined;
        this.mesh = undefined;
        this.vertexArray = undefined;
        this.upsampleDetails = upsampleDetails;
    }

    TileTerrain.prototype.freeResources = function() {
        this.state = TerrainState.UNLOADED;
        this.data = undefined;
        this.mesh = undefined;

        if (defined(this.vertexArray)) {
            var indexBuffer = this.vertexArray.indexBuffer;

            this.vertexArray.destroy();
            this.vertexArray = undefined;

            if (!indexBuffer.isDestroyed() && defined(indexBuffer.referenceCount)) {
                --indexBuffer.referenceCount;
                if (indexBuffer.referenceCount === 0) {
                    indexBuffer.destroy();
                }
            }
        }
    };

    TileTerrain.prototype.publishToTile = function(tile) {
        var surfaceTile = tile.data;

        var mesh = this.mesh;
        Cartesian3.clone(mesh.center, surfaceTile.center);
        surfaceTile.minimumHeight = mesh.minimumHeight;
        surfaceTile.maximumHeight = mesh.maximumHeight;
        surfaceTile.boundingSphere3D = BoundingSphere.clone(mesh.boundingSphere3D, surfaceTile.boundingSphere3D);
        surfaceTile.orientedBoundingBox = OrientedBoundingBox.clone(mesh.orientedBoundingBox, surfaceTile.orientedBoundingBox);
        surfaceTile.tileBoundingRegion.minimumHeight = mesh.minimumHeight;
        surfaceTile.tileBoundingRegion.maximumHeight = mesh.maximumHeight;

        tile.data.occludeePointInScaledSpace = Cartesian3.clone(mesh.occludeePointInScaledSpace, surfaceTile.occludeePointInScaledSpace);

        // Free the tile's existing vertex array, if any.
        surfaceTile.freeVertexArray();

        // Transfer ownership of the vertex array to the tile itself.
        surfaceTile.vertexArray = this.vertexArray;
        this.vertexArray = undefined;
    };

    TileTerrain.prototype.processLoadStateMachine = function(frameState, terrainProvider, x, y, level, distance) {
        if (this.state === TerrainState.UNLOADED) {
            requestTileGeometry(this, terrainProvider, x, y, level, distance);
        }

        if (this.state === TerrainState.RECEIVED) {
            transform(this, frameState, terrainProvider, x, y, level);
        }

        if (this.state === TerrainState.TRANSFORMED) {
            createResources(this, frameState.context, terrainProvider, x, y, level);
        }
    };

    function requestTileGeometry(tileTerrain, terrainProvider, x, y, level, distance) {
        function success(terrainData) {
            tileTerrain.data = terrainData;
            tileTerrain.state = TerrainState.RECEIVED;
        }

        function failure() {
            // Initially assume failure.  handleError may retry, in which case the state will
            // change to RECEIVING or UNLOADED.
            tileTerrain.state = TerrainState.FAILED;

            var message = 'Failed to obtain terrain tile X: ' + x + ' Y: ' + y + ' Level: ' + level + '.';
            terrainProvider._requestError = TileProviderError.handleError(
                    terrainProvider._requestError,
                    terrainProvider,
                    terrainProvider.errorEvent,
                    message,
                    x, y, level,
                    doRequest);
        }

        function doRequest() {
            // Request the terrain from the terrain provider.
            var request = new Request({
                distance : distance
            });
            tileTerrain.data = terrainProvider.requestTileGeometry(x, y, level, request);

            // If the request method returns undefined (instead of a promise), the request
            // has been deferred.
            if (defined(tileTerrain.data)) {
                tileTerrain.state = TerrainState.RECEIVING;

                when(tileTerrain.data, success, failure);
            } else {
                // Deferred - try again later.
                tileTerrain.state = TerrainState.UNLOADED;
            }
        }

        doRequest();
    }

    TileTerrain.prototype.processUpsampleStateMachine = function(frameState, terrainProvider, x, y, level) {
        if (this.state === TerrainState.UNLOADED) {
            var upsampleDetails = this.upsampleDetails;

            //>>includeStart('debug', pragmas.debug);
            if (!defined(upsampleDetails)) {
                throw new DeveloperError('TileTerrain cannot upsample unless provided upsampleDetails.');
            }
            //>>includeEnd('debug');

            var sourceData = upsampleDetails.data;
            var sourceX = upsampleDetails.x;
            var sourceY = upsampleDetails.y;
            var sourceLevel = upsampleDetails.level;

            this.data = sourceData.upsample(terrainProvider.tilingScheme, sourceX, sourceY, sourceLevel, x, y, level);
            if (!defined(this.data)) {
                // The upsample request has been deferred - try again later.
                return;
            }

            this.state = TerrainState.RECEIVING;

            var that = this;
            when(this.data, function(terrainData) {
                that.data = terrainData;
                that.state = TerrainState.RECEIVED;
            }, function() {
                that.state = TerrainState.FAILED;
            });
        }

        if (this.state === TerrainState.RECEIVED) {
            transform(this, frameState, terrainProvider, x, y, level);
        }

        if (this.state === TerrainState.TRANSFORMED) {
            createResources(this, frameState.context, terrainProvider, x, y, level);
        }
    };

    function transform(tileTerrain, frameState, terrainProvider, x, y, level) {
        var tilingScheme = terrainProvider.tilingScheme;

        var terrainData = tileTerrain.data;
        var meshPromise = terrainData.createMesh(tilingScheme, x, y, level, frameState.terrainExaggeration);

        if (!defined(meshPromise)) {
            // Postponed.
            return;
        }

        tileTerrain.state = TerrainState.TRANSFORMING;

        when(meshPromise, function(mesh) {
            tileTerrain.mesh = mesh;
            tileTerrain.state = TerrainState.TRANSFORMED;
        }, function() {
            tileTerrain.state = TerrainState.FAILED;
        });
    }

    function createResources(tileTerrain, context, terrainProvider, x, y, level) {
        var typedArray = tileTerrain.mesh.vertices;
        var buffer = Buffer.createVertexBuffer({
            context : context,
            typedArray : typedArray,
            usage : BufferUsage.STATIC_DRAW
        });
        var attributes = tileTerrain.mesh.encoding.getAttributes(buffer);

        var indexBuffers = tileTerrain.mesh.indices.indexBuffers || {};
        var indexBuffer = indexBuffers[context.id];
        if (!defined(indexBuffer) || indexBuffer.isDestroyed()) {
            var indices = tileTerrain.mesh.indices;
            var indexDatatype = (indices.BYTES_PER_ELEMENT === 2) ?  IndexDatatype.UNSIGNED_SHORT : IndexDatatype.UNSIGNED_INT;
            indexBuffer = Buffer.createIndexBuffer({
                context : context,
                typedArray : indices,
                usage : BufferUsage.STATIC_DRAW,
                indexDatatype : indexDatatype
            });
            indexBuffer.vertexArrayDestroyable = false;
            indexBuffer.referenceCount = 1;
            indexBuffers[context.id] = indexBuffer;
            tileTerrain.mesh.indices.indexBuffers = indexBuffers;
        } else {
            ++indexBuffer.referenceCount;
        }

        tileTerrain.vertexArray = new VertexArray({
            context : context,
            attributes : attributes,
            indexBuffer : indexBuffer
        });

        tileTerrain.state = TerrainState.READY;
    }

    return TileTerrain;
});<|MERGE_RESOLUTION|>--- conflicted
+++ resolved
@@ -30,13 +30,8 @@
         VertexArray,
         when,
         TerrainState,
-<<<<<<< HEAD
         TileBoundingRegion) {
-    "use strict";
-=======
-        TileBoundingBox) {
     'use strict';
->>>>>>> 7e98cd2c
 
     /**
      * Manages details of the terrain load or upsample process.
