/*global define*/
define([
        '../Core/BoundingRectangle',
        '../Core/BoundingSphere',
        '../Core/Cartesian2',
        '../Core/Cartesian3',
        '../Core/Color',
        '../Core/ColorGeometryInstanceAttribute',
        '../Core/defaultValue',
        '../Core/defined',
        '../Core/defineProperties',
        '../Core/destroyObject',
        '../Core/DeveloperError',
        '../Core/EllipsoidGeometry',
        '../Core/Event',
        '../Core/GeographicProjection',
        '../Core/GeometryInstance',
        '../Core/GeometryPipeline',
        '../Core/Intersect',
        '../Core/Interval',
        '../Core/JulianDate',
        '../Core/Math',
        '../Core/Matrix4',
        '../Core/mergeSort',
        '../Core/Occluder',
        '../Core/ShowGeometryInstanceAttribute',
        '../Renderer/ClearCommand',
        '../Renderer/Context',
        '../Renderer/PassState',
        './Camera',
        './CreditDisplay',
        './CullingVolume',
        './FrameState',
        './FrustumCommands',
        './FXAA',
        './OIT',
        './OrthographicFrustum',
        './Pass',
        './PerformanceDisplay',
        './PerInstanceColorAppearance',
        './PerspectiveFrustum',
        './PerspectiveOffCenterFrustum',
        './Primitive',
        './PrimitiveCollection',
        './SceneMode',
        './SceneTransforms',
        './SceneTransitioner',
        './ScreenSpaceCameraController',
        './SunPostProcess',
        './TweenCollection'
    ], function(
        BoundingRectangle,
        BoundingSphere,
        Cartesian2,
        Cartesian3,
        Color,
        ColorGeometryInstanceAttribute,
        defaultValue,
        defined,
        defineProperties,
        destroyObject,
        DeveloperError,
        EllipsoidGeometry,
        Event,
        GeographicProjection,
        GeometryInstance,
        GeometryPipeline,
        Intersect,
        Interval,
        JulianDate,
        CesiumMath,
        Matrix4,
        mergeSort,
        Occluder,
        ShowGeometryInstanceAttribute,
        ClearCommand,
        Context,
        PassState,
        Camera,
        CreditDisplay,
        CullingVolume,
        FrameState,
        FrustumCommands,
        FXAA,
        OIT,
        OrthographicFrustum,
        Pass,
        PerformanceDisplay,
        PerInstanceColorAppearance,
        PerspectiveFrustum,
        PerspectiveOffCenterFrustum,
        Primitive,
        PrimitiveCollection,
        SceneMode,
        SceneTransforms,
        SceneTransitioner,
        ScreenSpaceCameraController,
        SunPostProcess,
        TweenCollection) {
    "use strict";

    /**
     * The container for all 3D graphical objects and state in a Cesium virtual scene.  Generally,
     * a scene is not created directly; instead, it is implicitly created by {@link CesiumWidget}.
     * <p>
     * <em><code>contextOptions</code> parameter details:</em>
     * </p>
     * <p>
     * The default values are:
     * <code>
     * {
     *   webgl : {
     *     alpha : false,
     *     depth : true,
     *     stencil : false,
     *     antialias : true,
     *     premultipliedAlpha : true,
     *     preserveDrawingBuffer : false
     *     failIfMajorPerformanceCaveat : true
     *   },
     *   allowTextureFilterAnisotropic : true
     * }
     * </code>
     * </p>
     * <p>
     * The <code>webgl</code> property corresponds to the {@link http://www.khronos.org/registry/webgl/specs/latest/#5.2|WebGLContextAttributes}
     * object used to create the WebGL context.
     * </p>
     * <p>
     * <code>webgl.alpha</code> defaults to false, which can improve performance compared to the standard WebGL default
     * of true.  If an application needs to composite Cesium above other HTML elements using alpha-blending, set
     * <code>webgl.alpha</code> to true.
     * </p>
     * <p>
     * <code>webgl.failIfMajorPerformanceCaveat</code> defaults to true, which ensures a context is not successfully created
     * if the system has a major performance issue such as only supporting software rendering.  The standard WebGL default is false,
     * which is not appropriate for almost any Cesium app.
     * </p>
     * <p>
     * The other <code>webgl</code> properties match the WebGL defaults for {@link http://www.khronos.org/registry/webgl/specs/latest/#5.2|WebGLContextAttributes}.
     * </p>
     * <p>
     * <code>allowTextureFilterAnisotropic</code> defaults to true, which enables anisotropic texture filtering when the
     * WebGL extension is supported.  Setting this to false will improve performance, but hurt visual quality, especially for horizon views.
     * </p>
     *
     * @alias Scene
     * @constructor
     *
     * @param {Object} [options] Object with the following properties:
     * @param {Canvas} options.canvas The HTML canvas element to create the scene for.
     * @param {Object} [options.contextOptions] Context and WebGL creation properties.  See details above.
     * @param {Element} [options.creditContainer] The HTML element in which the credits will be displayed.
     * @param {MapProjection} [options.mapProjection=new GeographicProjection()] The map projection to use in 2D and Columbus View modes.
     * @param {Boolean} [options.scene3DOnly=false] If true, optimizes memory use and performance for 3D mode but disables the ability to use 2D or Columbus View.     *
     * @see CesiumWidget
     * @see {@link http://www.khronos.org/registry/webgl/specs/latest/#5.2|WebGLContextAttributes}
     *
     * @exception {DeveloperError} options and options.canvas are required.
     *
     * @example
     * // Create scene without anisotropic texture filtering
     * var scene = new Cesium.Scene({
     *   canvas : canvas,
     *   contextOptions : {
     *     allowTextureFilterAnisotropic : false
     *   }
     * });
     */
    var Scene = function(options) {
        options = defaultValue(options, defaultValue.EMPTY_OBJECT);
        var canvas = options.canvas;
        var contextOptions = options.contextOptions;
        var creditContainer = options.creditContainer;

        //>>includeStart('debug', pragmas.debug);
        if (!defined(canvas)) {
            throw new DeveloperError('options and options.canvas are required.');
        }
        //>>includeEnd('debug');

        var context = new Context(canvas, contextOptions);
        if (!defined(creditContainer)) {
            creditContainer = document.createElement('div');
            creditContainer.style.position = 'absolute';
            creditContainer.style.bottom = '0';
            creditContainer.style['text-shadow'] = '0px 0px 2px #000000';
            creditContainer.style.color = '#ffffff';
            creditContainer.style['font-size'] = '10px';
            creditContainer.style['padding-right'] = '5px';
            canvas.parentNode.appendChild(creditContainer);
        }

        this._frameState = new FrameState(new CreditDisplay(creditContainer));
        this._frameState.scene3DOnly = defaultValue(options.scene3DOnly, false);

        this._passState = new PassState(context);
        this._canvas = canvas;
        this._context = context;
        this._globe = undefined;
        this._primitives = new PrimitiveCollection();
        this._pickFramebuffer = undefined;

        this._tweens = new TweenCollection();

        this._shaderFrameCount = 0;

        this._sunPostProcess = undefined;

        this._commandList = [];
        this._frustumCommandsList = [];
        this._overlayCommandList = [];

        this._oit = new OIT(context);
        this._executeOITFunction = undefined;

        this._fxaa = new FXAA();

        this._clearColorCommand = new ClearCommand({
            color : new Color(),
            owner : this
        });
        this._depthClearCommand = new ClearCommand({
            depth : 1.0,
            owner : this
        });

        this._transitioner = new SceneTransitioner(this);

        this._renderError = new Event();
        this._preRender = new Event();
        this._postRender = new Event();

        /**
         * Exceptions occurring in <code>render</code> are always caught in order to raise the
         * <code>renderError</code> event.  If this property is true, the error is rethrown
         * after the event is raised.  If this property is false, the <code>render</code> function
         * returns normally after raising the event.
         *
         * @type {Boolean}
         * @default false
         */
        this.rethrowRenderErrors = false;

        /**
         * Determines whether or not to instantly complete the
         * scene transition animation on user input.
         *
         * @type {Boolean}
         * @default true
         */
        this.completeMorphOnUserInput = true;

        /**
         * The event fired at the beginning of a scene transition.
         * @type {Event}
         * @default Event()
         */
        this.morphStart = new Event();

        /**
         * The event fired at the completion of a scene transition.
         * @type {Event}
         * @default Event()
         */
        this.morphComplete = new Event();

        /**
         * The {@link SkyBox} used to draw the stars.
         *
         * @type {SkyBox}
         * @default undefined
         *
         * @see Scene#backgroundColor
         */
        this.skyBox = undefined;

        /**
         * The sky atmosphere drawn around the globe.
         *
         * @type {SkyAtmosphere}
         * @default undefined
         */
        this.skyAtmosphere = undefined;

        /**
         * The {@link Sun}.
         *
         * @type {Sun}
         * @default undefined
         */
        this.sun = undefined;

        /**
         * Uses a bloom filter on the sun when enabled.
         *
         * @type {Boolean}
         * @default true
         */
        this.sunBloom = true;
        this._sunBloom = undefined;

        /**
         * The {@link Moon}
         *
         * @type Moon
         * @default undefined
         */
        this.moon = undefined;

        /**
         * The background color, which is only visible if there is no sky box, i.e., {@link Scene#skyBox} is undefined.
         *
         * @type {Color}
         * @default {@link Color.BLACK}
         *
         * @see Scene#skyBox
         */
        this.backgroundColor = Color.clone(Color.BLACK);

        this._mode = SceneMode.SCENE3D;

        this._mapProjection = defaultValue(options.mapProjection, new GeographicProjection());

        /**
         * The current morph transition time between 2D/Columbus View and 3D,
         * with 0.0 being 2D or Columbus View and 1.0 being 3D.
         *
         * @type {Number}
         * @default 1.0
         */
        this.morphTime = 1.0;
        /**
         * The far-to-near ratio of the multi-frustum. The default is 1,000.0.
         *
         * @type {Number}
         * @default 1000.0
         */
        this.farToNearRatio = 1000.0;

        /**
         * This property is for debugging only; it is not for production use.
         * <p>
         * A function that determines what commands are executed.  As shown in the examples below,
         * the function receives the command's <code>owner</code> as an argument, and returns a boolean indicating if the
         * command should be executed.
         * </p>
         * <p>
         * The default is <code>undefined</code>, indicating that all commands are executed.
         * </p>
         *
         * @type Function
         *
         * @default undefined
         *
         * @example
         * // Do not execute any commands.
         * scene.debugCommandFilter = function(command) {
         *     return false;
         * };
         *
         * // Execute only the billboard's commands.  That is, only draw the billboard.
         * var billboards = new Cesium.BillboardCollection();
         * scene.debugCommandFilter = function(command) {
         *     return command.owner === billboards;
         * };
         *
         * @see DrawCommand
         * @see ClearCommand
         */
        this.debugCommandFilter = undefined;

        /**
         * This property is for debugging only; it is not for production use.
         * <p>
         * When <code>true</code>, commands are randomly shaded.  This is useful
         * for performance analysis to see what parts of a scene or model are
         * command-dense and could benefit from batching.
         * </p>
         *
         * @type Boolean
         *
         * @default false
         */
        this.debugShowCommands = false;

        /**
         * This property is for debugging only; it is not for production use.
         * <p>
         * When <code>true</code>, commands are shaded based on the frustums they
         * overlap.  Commands in the closest frustum are tinted red, commands in
         * the next closest are green, and commands in the farthest frustum are
         * blue.  If a command overlaps more than one frustum, the color components
         * are combined, e.g., a command overlapping the first two frustums is tinted
         * yellow.
         * </p>
         *
         * @type Boolean
         *
         * @default false
         */
        this.debugShowFrustums = false;

        this._debugFrustumStatistics = undefined;

        /**
         * This property is for debugging only; it is not for production use.
         * <p>
         * Displays frames per second and time between frames.
         * </p>
         *
         * @type Boolean
         *
         * @default false
         */
        this.debugShowFramesPerSecond = false;

        /**
         * If <code>true</code>, enables Fast Aproximate Anti-aliasing only if order independent translucency
         * is supported.
         *
         * @type Boolean
         * @default true
         */
        this.fxaaOrderIndependentTranslucency = true;

        /**
         * When <code>true</code>, enables Fast Approximate Anti-aliasing even when order independent translucency
         * is unsupported.
         *
         * @type Boolean
         * @default false
         */
        this.fxaa = false;

        this._performanceDisplay = undefined;
        this._debugSphere = undefined;

        var camera = new Camera(this);
        this._camera = camera;
        this._screenSpaceCameraController = new ScreenSpaceCameraController(this);

        // initial guess at frustums.
        var near = camera.frustum.near;
        var far = camera.frustum.far;
        var numFrustums = Math.ceil(Math.log(far / near) / Math.log(this.farToNearRatio));
        updateFrustums(near, far, this.farToNearRatio, numFrustums, this._frustumCommandsList);

        // give frameState, camera, and screen space camera controller initial state before rendering
        updateFrameState(this, 0.0, JulianDate.now());
        this.initializeFrame();
    };

    defineProperties(Scene.prototype, {
        /**
         * Gets the canvas element to which this scene is bound.
         * @memberof Scene.prototype
         *
         * @type {Element}
         * @readonly
         */
        canvas : {
            get : function() {
                return this._canvas;
            }
        },

        /**
         * The drawingBufferWidth of the underlying GL context.
         * @memberof Scene.prototype
         *
         * @type {Number}
         * @readonly
         *
         * @see {@link https://www.khronos.org/registry/webgl/specs/1.0/#DOM-WebGLRenderingContext-drawingBufferWidth|drawingBufferWidth}
         */
        drawingBufferHeight : {
            get : function() {
                return this._context.drawingBufferHeight;
            }
        },

        /**
         * The drawingBufferHeight of the underlying GL context.
         * @memberof Scene.prototype
         *
         * @type {Number}
         * @readonly
         *
         * @see {@link https://www.khronos.org/registry/webgl/specs/1.0/#DOM-WebGLRenderingContext-drawingBufferHeight|drawingBufferHeight}
         */
        drawingBufferWidth : {
            get : function() {
                return this._context.drawingBufferWidth;
            }
        },

        /**
         * The maximum aliased line width, in pixels, supported by this WebGL implementation.  It will be at least one.
         * @memberof Scene.prototype
         *
         * @type {Number}
         * @readonly
         *
         * @see {@link http://www.khronos.org/opengles/sdk/2.0/docs/man/glGet.xml|glGet} with <code>ALIASED_LINE_WIDTH_RANGE</code>.
         */
        maximumAliasedLineWidth : {
            get : function() {
                return this._context.maximumAliasedLineWidth;
            }
        },

        /**
         * Gets or sets the depth-test ellipsoid.
         * @memberof Scene.prototype
         *
         * @type {Globe}
         */
        globe : {
            get: function() {
                return this._globe;
            },

            set: function(globe) {
                this._globe = this._globe && this._globe.destroy();
                this._globe = globe;
            }
        },

        /**
         * Gets the collection of primitives.
         * @memberof Scene.prototype
         *
         * @type {PrimitiveCollection}
         * @readonly
         */
        primitives : {
            get : function() {
                return this._primitives;
            }
        },

        /**
         * Gets the camera.
         * @memberof Scene.prototype
         *
         * @type {Camera}
         * @readonly
         */
        camera : {
            get : function() {
                return this._camera;
            }
        },
        // TODO: setCamera

        /**
         * Gets the controller for camera input handling.
         * @memberof Scene.prototype
         *
         * @type {ScreenSpaceCameraController}
         * @readonly
         */
        screenSpaceCameraController : {
            get : function() {
                return this._screenSpaceCameraController;
            }
        },

        /**
         * Get the map projection to use in 2D and Columbus View modes.
         * @memberof Scene.prototype
         *
         * @type {MapProjection}
         * @readonly
         *
         * @default new GeographicProjection()
         */
        mapProjection : {
            get: function() {
                return this._mapProjection;
            }
        },

        /**
         * Gets state information about the current scene. If called outside of a primitive's <code>update</code>
         * function, the previous frame's state is returned.
         * @memberof Scene.prototype
         *
         * @type {FrameState}
         * @readonly
         *
         * @private
         */
        frameState : {
            get: function() {
                return this._frameState;
            }
        },

        /**
         * Gets the collection of tweens taking place in the scene.
         * @memberof Scene.prototype
         *
         * @type {TweenCollection}
         * @readonly
         *
         * @private
         */
        tweens : {
            get : function() {
                return this._tweens;
            }
        },

        /**
         * Gets the collection of image layers that will be rendered on the globe.
         * @memberof Scene.prototype
         *
         * @type {ImageryLayerCollection}
         * @readonly
         */
        imageryLayers : {
            get : function() {
                return this.globe.imageryLayers;
            }
        },

        /**
         * The terrain provider providing surface geometry for the globe.
         * @memberof Scene.prototype
         *
         * @type {TerrainProvider}
         * @readonly
         */
        terrainProvider : {
            get : function() {
                return this.globe.terrainProvider;
            },
            set : function(terrainProvider) {
                this.globe.terrainProvider = terrainProvider;
            }
        },

        /**
         * Gets the event that will be raised when an error is thrown inside the <code>render</code> function.
         * The Scene instance and the thrown error are the only two parameters passed to the event handler.
         * By default, errors are not rethrown after this event is raised, but that can be changed by setting
         * the <code>rethrowRenderErrors</code> property.
         * @memberof Scene.prototype
         *
         * @type {Event}
         * @readonly
         */
        renderError : {
            get : function() {
                return this._renderError;
            }
        },

        /**
         * Gets the event that will be raised at the start of each call to <code>render</code>.  Subscribers to the event
         * receive the Scene instance as the first parameter and the current time as the second parameter.
         * @memberof Scene.prototype
         *
         * @type {Event}
         * @readonly
         */
        preRender : {
            get : function() {
                return this._preRender;
            }
        },

        /**
         * Gets the event that will be raised at the end of each call to <code>render</code>.  Subscribers to the event
         * receive the Scene instance as the first parameter and the current time as the second parameter.
         * @memberof Scene.prototype
         *
         * @type {Event}
         * @readonly
         */
        postRender : {
            get : function() {
                return this._postRender;
            }
        },

        /**
         * @memberof Scene.prototype
         * @private
         */
        context : {
            get : function() {
                return this._context;
            }
        },

        /**
         * This property is for debugging only; it is not for production use.
         * <p>
         * When {@link Scene.debugShowFrustums} is <code>true</code>, this contains
         * properties with statistics about the number of command execute per frustum.
         * <code>totalCommands</code> is the total number of commands executed, ignoring
         * overlap. <code>commandsInFrustums</code> is an array with the number of times
         * commands are executed redundantly, e.g., how many commands overlap two or
         * three frustums.
         * </p>
         *
         * @memberof Scene.prototype
         *
         * @type {Object}
         * @readonly
         *
         * @default undefined
         */
        debugFrustumStatistics : {
            get : function() {
                return this._debugFrustumStatistics;
            }
        },

        /**
         * Gets whether or not the scene is optimized for 3D only viewing.
         * @memberof Scene.prototype
         * @type {Boolean}
         */
        scene3DOnly : {
            get : function() {
                return this._frameState.scene3DOnly;
            }
        },

        /**
         * Gets or sets the current mode of the scene.
         * @memberof Scene.prototype
         * @type {SceneMode}
         * @default {@link SceneMode.SCENE3D}
         */
        mode : {
            get : function() {
                return this._mode;
            },
            set : function(value) {
                if (this.scene3DOnly && value !== SceneMode.SCENE3D) {
                    throw new DeveloperError('Only SceneMode.SCENE3D is valid when scene3DOnly is true.');
                }
                this._mode = value;
            }
        }
    });

    var scratchOccluderBoundingSphere = new BoundingSphere();
    var scratchOccluder;

    function getOccluder(scene) {
        // TODO: The occluder is the top-level globe. When we add
        //       support for multiple central bodies, this should be the closest one.
        var globe = scene.globe;
        if (scene._mode === SceneMode.SCENE3D && defined(globe)) {
            var ellipsoid = globe.ellipsoid;
            scratchOccluderBoundingSphere.radius = ellipsoid.minimumRadius;
            scratchOccluder = Occluder.fromBoundingSphere(scratchOccluderBoundingSphere, scene._camera.positionWC, scratchOccluder);
            return scratchOccluder;
        }

        return undefined;
    }

    function clearPasses(passes) {
        passes.render = false;
        passes.pick = false;
    }

    function updateFrameState(scene, frameNumber, time) {
        var camera = scene._camera;

        var frameState = scene._frameState;
        frameState.mode = scene._mode;
        frameState.morphTime = scene.morphTime;
        frameState.mapProjection = scene.mapProjection;
        frameState.frameNumber = frameNumber;
        frameState.time = JulianDate.clone(time, frameState.time);
        frameState.camera = camera;
        frameState.cullingVolume = camera.frustum.computeCullingVolume(camera.positionWC, camera.directionWC, camera.upWC);
        frameState.occluder = getOccluder(scene);
        frameState.afterRender.length = 0;

        clearPasses(frameState.passes);
    }

    function updateFrustums(near, far, farToNearRatio, numFrustums, frustumCommandsList) {
        frustumCommandsList.length = numFrustums;
        for (var m = 0; m < numFrustums; ++m) {
            var curNear = Math.max(near, Math.pow(farToNearRatio, m) * near);
            var curFar = Math.min(far, farToNearRatio * curNear);

            var frustumCommands = frustumCommandsList[m];
            if (!defined(frustumCommands)) {
                frustumCommands = frustumCommandsList[m] = new FrustumCommands(curNear, curFar);
            } else {
                frustumCommands.near = curNear;
                frustumCommands.far = curFar;
            }
        }
    }

    function insertIntoBin(scene, command, distance) {
        if (scene.debugShowFrustums) {
            command.debugOverlappingFrustums = 0;
        }

        var frustumCommandsList = scene._frustumCommandsList;
        var length = frustumCommandsList.length;

        for (var i = 0; i < length; ++i) {
            var frustumCommands = frustumCommandsList[i];
            var curNear = frustumCommands.near;
            var curFar = frustumCommands.far;

            if (distance.start > curFar) {
                continue;
            }

            if (distance.stop < curNear) {
                break;
            }

            if (command.pass === Pass.OPAQUE || command instanceof ClearCommand) {
                frustumCommands.opaqueCommands[frustumCommands.opaqueIndex++] = command;
            } else if (command.pass === Pass.TRANSLUCENT){
                frustumCommands.translucentCommands[frustumCommands.translucentIndex++] = command;
            }

            if (scene.debugShowFrustums) {
                command.debugOverlappingFrustums |= (1 << i);
            }

            if (command.executeInClosestFrustum) {
                break;
            }
        }

        if (scene.debugShowFrustums) {
            var cf = scene._debugFrustumStatistics.commandsInFrustums;
            cf[command.debugOverlappingFrustums] = defined(cf[command.debugOverlappingFrustums]) ? cf[command.debugOverlappingFrustums] + 1 : 1;
            ++scene._debugFrustumStatistics.totalCommands;
        }
    }

    var scratchCullingVolume = new CullingVolume();
    var distances = new Interval();

    function createPotentiallyVisibleSet(scene) {
        var commandList = scene._commandList;
        var overlayList = scene._overlayCommandList;

        var cullingVolume = scene._frameState.cullingVolume;
        var camera = scene._camera;

        var direction = camera.directionWC;
        var position = camera.positionWC;

        if (scene.debugShowFrustums) {
            scene._debugFrustumStatistics = {
                totalCommands : 0,
                commandsInFrustums : {}
            };
        }

        var frustumCommandsList = scene._frustumCommandsList;
        var numberOfFrustums = frustumCommandsList.length;
        for (var n = 0; n < numberOfFrustums; ++n) {
            frustumCommandsList[n].opaqueIndex = 0;
            frustumCommandsList[n].translucentIndex = 0;
        }

        var near = Number.MAX_VALUE;
        var far = Number.MIN_VALUE;
        var undefBV = false;

        var occluder;
        if (scene._frameState.mode === SceneMode.SCENE3D) {
            occluder = scene._frameState.occluder;
        }

        // get user culling volume minus the far plane.
        var planes = scratchCullingVolume.planes;
        for (var m = 0; m < 5; ++m) {
            planes[m] = cullingVolume.planes[m];
        }
        cullingVolume = scratchCullingVolume;

        var length = commandList.length;
        for (var i = 0; i < length; ++i) {
            var command = commandList[i];
            var pass = command.pass;

            if (pass === Pass.OVERLAY) {
                overlayList.push(command);
            } else {
                var boundingVolume = command.boundingVolume;
                if (defined(boundingVolume)) {
                    if (command.cull &&
                            ((cullingVolume.computeVisibility(boundingVolume) === Intersect.OUTSIDE) ||
                             (defined(occluder) && !occluder.isBoundingSphereVisible(boundingVolume)))) {
                        continue;
                    }

                    distances = BoundingSphere.computePlaneDistances(boundingVolume, position, direction, distances);
                    near = Math.min(near, distances.start);
                    far = Math.max(far, distances.stop);
                } else {
                    // Clear commands don't need a bounding volume - just add the clear to all frustums.
                    // If another command has no bounding volume, though, we need to use the camera's
                    // worst-case near and far planes to avoid clipping something important.
                    distances.start = camera.frustum.near;
                    distances.stop = camera.frustum.far;
                    undefBV = !(command instanceof ClearCommand);
                }

                insertIntoBin(scene, command, distances);
            }
        }

        if (undefBV) {
            near = camera.frustum.near;
            far = camera.frustum.far;
        } else {
            // The computed near plane must be between the user defined near and far planes.
            // The computed far plane must between the user defined far and computed near.
            // This will handle the case where the computed near plane is further than the user defined far plane.
            near = Math.min(Math.max(near, camera.frustum.near), camera.frustum.far);
            far = Math.max(Math.min(far, camera.frustum.far), near);
        }

        // Exploit temporal coherence. If the frustums haven't changed much, use the frustums computed
        // last frame, else compute the new frustums and sort them by frustum again.
        var farToNearRatio = scene.farToNearRatio;
        var numFrustums = Math.ceil(Math.log(far / near) / Math.log(farToNearRatio));
        if (near !== Number.MAX_VALUE && (numFrustums !== numberOfFrustums || (frustumCommandsList.length !== 0 &&
                (near < frustumCommandsList[0].near || far > frustumCommandsList[numberOfFrustums - 1].far)))) {
            updateFrustums(near, far, farToNearRatio, numFrustums, frustumCommandsList);
            createPotentiallyVisibleSet(scene);
        }
    }

    function getAttributeLocations(shaderProgram) {
        var attributeLocations = {};
        var attributes = shaderProgram.vertexAttributes;
        for (var a in attributes) {
            if (attributes.hasOwnProperty(a)) {
                attributeLocations[a] = attributes[a].index;
            }
        }

        return attributeLocations;
    }

    function createDebugFragmentShaderProgram(command, scene, shaderProgram) {
        var context = scene.context;
        var sp = defaultValue(shaderProgram, command.shaderProgram);
        var fragmentShaderSource = sp.fragmentShaderSource;
        var renamedFS = fragmentShaderSource.replace(/void\s+main\s*\(\s*(?:void)?\s*\)/g, 'void czm_Debug_main()');

        var newMain =
            'void main() \n' +
            '{ \n' +
            '    czm_Debug_main(); \n';

        if (scene.debugShowCommands) {
            if (!defined(command._debugColor)) {
                command._debugColor = Color.fromRandom();
            }
            var c = command._debugColor;
            newMain += '    gl_FragColor.rgb *= vec3(' + c.red + ', ' + c.green + ', ' + c.blue + '); \n';
        }

        if (scene.debugShowFrustums) {
            // Support up to three frustums.  If a command overlaps all
            // three, it's code is not changed.
            var r = (command.debugOverlappingFrustums & (1 << 0)) ? '1.0' : '0.0';
            var g = (command.debugOverlappingFrustums & (1 << 1)) ? '1.0' : '0.0';
            var b = (command.debugOverlappingFrustums & (1 << 2)) ? '1.0' : '0.0';
            newMain += '    gl_FragColor.rgb *= vec3(' + r + ', ' + g + ', ' + b + '); \n';
        }

        newMain += '}';

        var source = renamedFS + '\n' + newMain;
        var attributeLocations = getAttributeLocations(sp);
        return context.createShaderProgram(sp.vertexShaderSource, source, attributeLocations);
    }

    function executeDebugCommand(command, scene, passState, renderState, shaderProgram) {
        if (defined(command.shaderProgram) || defined(shaderProgram)) {
            // Replace shader for frustum visualization
            var sp = createDebugFragmentShaderProgram(command, scene, shaderProgram);
            command.execute(scene.context, passState, renderState, sp);
            sp.destroy();
        }
    }

    var transformFrom2D = new Matrix4(0.0, 0.0, 1.0, 0.0,
                                        1.0, 0.0, 0.0, 0.0,
                                        0.0, 1.0, 0.0, 0.0,
                                        0.0, 0.0, 0.0, 1.0);
    transformFrom2D = Matrix4.inverseTransformation(transformFrom2D, transformFrom2D);
    function executeCommand(command, scene, context, passState, renderState, shaderProgram, debugFramebuffer) {
        if ((defined(scene.debugCommandFilter)) && !scene.debugCommandFilter(command)) {
            return;
        }

        if (scene.debugShowCommands || scene.debugShowFrustums) {
            executeDebugCommand(command, scene, passState, renderState, shaderProgram);
        } else {
            command.execute(context, passState, renderState, shaderProgram);
        }

        if (command.debugShowBoundingVolume && (defined(command.boundingVolume))) {
            // Debug code to draw bounding volume for command.  Not optimized!
            // Assumes bounding volume is a bounding sphere.
            if (defined(scene._debugSphere)) {
                scene._debugSphere.destroy();
            }

            var frameState = scene._frameState;
            var boundingVolume = command.boundingVolume;
            var radius = boundingVolume.radius;
            var center = boundingVolume.center;

            var geometry = GeometryPipeline.toWireframe(EllipsoidGeometry.createGeometry(new EllipsoidGeometry({
                radii : new Cartesian3(radius, radius, radius),
                vertexFormat : PerInstanceColorAppearance.FLAT_VERTEX_FORMAT
            })));

            if (frameState.mode !== SceneMode.SCENE3D) {
                center = Matrix4.multiplyByPoint(transformFrom2D, center, center);
                var projection = frameState.mapProjection;
                var centerCartographic = projection.unproject(center);
                center = projection.ellipsoid.cartographicToCartesian(centerCartographic);
            }

            scene._debugSphere = new Primitive({
                geometryInstances : new GeometryInstance({
                    geometry : geometry,
                    modelMatrix : Matrix4.multiplyByTranslation(Matrix4.IDENTITY, center, new Matrix4()),
                    attributes : {
                        color : new ColorGeometryInstanceAttribute(1.0, 0.0, 0.0, 1.0)
                    }
                }),
                appearance : new PerInstanceColorAppearance({
                    flat : true,
                    translucent : false
                }),
                asynchronous : false
            });

            var commandList = [];
            scene._debugSphere.update(context, frameState, commandList);

            var framebuffer;
            if (defined(debugFramebuffer)) {
                framebuffer = passState.framebuffer;
                passState.framebuffer = debugFramebuffer;
            }

            commandList[0].execute(context, passState);

            if (defined(framebuffer)) {
                passState.framebuffer = framebuffer;
            }
        }
    }

    function isVisible(command, frameState) {
        if (!defined(command)) {
            return;
        }

        var occluder = (frameState.mode === SceneMode.SCENE3D) ? frameState.occluder: undefined;
        var cullingVolume = frameState.cullingVolume;

        // get user culling volume minus the far plane.
        var planes = scratchCullingVolume.planes;
        for (var k = 0; k < 5; ++k) {
            planes[k] = cullingVolume.planes[k];
        }
        cullingVolume = scratchCullingVolume;

        var boundingVolume = command.boundingVolume;

        return ((defined(command)) &&
                 ((!defined(command.boundingVolume)) ||
                  !command.cull ||
                  ((cullingVolume.computeVisibility(boundingVolume) !== Intersect.OUTSIDE) &&
                   (!defined(occluder) || occluder.isBoundingSphereVisible(boundingVolume)))));
    }

    function translucentCompare(a, b, position) {
        return BoundingSphere.distanceSquaredTo(b.boundingVolume, position) - BoundingSphere.distanceSquaredTo(a.boundingVolume, position);
    }

    function executeTranslucentCommandsSorted(scene, executeFunction, passState, commands) {
        var context = scene.context;

        mergeSort(commands, translucentCompare, scene._camera.positionWC);

        var length = commands.length;
        for (var j = 0; j < length; ++j) {
            executeFunction(commands[j], scene, context, passState);
        }
    }

    var scratchPerspectiveFrustum = new PerspectiveFrustum();
    var scratchPerspectiveOffCenterFrustum = new PerspectiveOffCenterFrustum();
    var scratchOrthographicFrustum = new OrthographicFrustum();

    function executeCommands(scene, passState, clearColor, picking) {
        var frameState = scene._frameState;
        var camera = scene._camera;
        var context = scene.context;
        var us = context.uniformState;

        var frustum;
        if (defined(camera.frustum.fovy)) {
            frustum = camera.frustum.clone(scratchPerspectiveFrustum);
        } else if (defined(camera.frustum.infiniteProjectionMatrix)){
            frustum = camera.frustum.clone(scratchPerspectiveOffCenterFrustum);
        } else {
            frustum = camera.frustum.clone(scratchOrthographicFrustum);
        }

        if (defined(scene.sun) && scene.sunBloom !== scene._sunBloom) {
            if (scene.sunBloom) {
                scene._sunPostProcess = new SunPostProcess();
            } else if(defined(scene._sunPostProcess)){
                scene._sunPostProcess = scene._sunPostProcess.destroy();
            }

            scene._sunBloom = scene.sunBloom;
        } else if (!defined(scene.sun) && defined(scene._sunPostProcess)) {
            scene._sunPostProcess = scene._sunPostProcess.destroy();
            scene._sunBloom = false;
        }

        var skyBoxCommand = (frameState.passes.render && defined(scene.skyBox)) ? scene.skyBox.update(context, frameState) : undefined;
        var skyAtmosphereCommand = (frameState.passes.render && defined(scene.skyAtmosphere)) ? scene.skyAtmosphere.update(context, frameState) : undefined;
        var sunCommand = (frameState.passes.render && defined(scene.sun)) ? scene.sun.update(scene) : undefined;
        var sunVisible = isVisible(sunCommand, frameState);

        var clear = scene._clearColorCommand;
        Color.clone(clearColor, clear.color);
        clear.execute(context, passState);

        var renderTranslucentCommands = false;
        var i;
        var frustumCommandsList = scene._frustumCommandsList;
        var numFrustums = frustumCommandsList.length;
        for (i = 0; i < numFrustums; ++i) {
            if (frustumCommandsList[i].translucentIndex > 0) {
                renderTranslucentCommands = true;
                break;
            }
        }

        var useOIT = !picking && renderTranslucentCommands && scene._oit.isSupported();
        if (useOIT) {
            scene._oit.update(context);
            scene._oit.clear(context, passState, clearColor);
            useOIT = useOIT && scene._oit.isSupported();
        }

        var useFXAA = !picking && (scene.fxaa || (useOIT && scene.fxaaOrderIndependentTranslucency));
        if (useFXAA) {
            scene._fxaa.update(context);
            scene._fxaa.clear(context, passState, clearColor);
        }

        var opaqueFramebuffer = passState.framebuffer;
        if (useOIT) {
            opaqueFramebuffer = scene._oit.getColorFramebuffer();
        } else if (useFXAA) {
            opaqueFramebuffer = scene._fxaa.getColorFramebuffer();
        }

        if (sunVisible && scene.sunBloom) {
            passState.framebuffer = scene._sunPostProcess.update(context);
        } else {
            passState.framebuffer = opaqueFramebuffer;
        }

        // Ideally, we would render the sky box and atmosphere last for
        // early-z, but we would have to draw it in each frustum
        frustum.near = camera.frustum.near;
        frustum.far = camera.frustum.far;
        us.updateFrustum(frustum);

        if (defined(skyBoxCommand)) {
            executeCommand(skyBoxCommand, scene, context, passState);
        }

        if (defined(skyAtmosphereCommand)) {
            executeCommand(skyAtmosphereCommand, scene, context, passState);
        }

        if (defined(sunCommand) && sunVisible) {
            sunCommand.execute(context, passState);

            if (scene.sunBloom) {
                scene._sunPostProcess.execute(context, opaqueFramebuffer);
                passState.framebuffer = opaqueFramebuffer;
            }
        }

        var clearDepth = scene._depthClearCommand;
        var executeTranslucentCommands;
        if (useOIT) {
            if (!defined(scene._executeOITFunction)) {
                scene._executeOITFunction = function(scene, executeFunction, passState, commands) {
                    scene._oit.executeCommands(scene, executeFunction, passState, commands);
                };
            }
            executeTranslucentCommands = scene._executeOITFunction;
        } else {
            executeTranslucentCommands = executeTranslucentCommandsSorted;
        }

        for (i = 0; i < numFrustums; ++i) {
            var index = numFrustums - i - 1;
            var frustumCommands = frustumCommandsList[index];
            frustum.near = frustumCommands.near;
            frustum.far = frustumCommands.far;

            if (index !== 0) {
                // Avoid tearing artifacts between adjacent frustums
                frustum.near *= 0.99;
            }

            us.updateFrustum(frustum);
            clearDepth.execute(context, passState);

            var commands = frustumCommands.opaqueCommands;
            var length = frustumCommands.opaqueIndex;
            for (var j = 0; j < length; ++j) {
                executeCommand(commands[j], scene, context, passState);
            }

            frustum.near = frustumCommands.near;
            us.updateFrustum(frustum);

            commands = frustumCommands.translucentCommands;
            commands.length = frustumCommands.translucentIndex;
            executeTranslucentCommands(scene, executeCommand, passState, commands);
        }

        if (useOIT) {
            passState.framebuffer = useFXAA ? scene._fxaa.getColorFramebuffer() : undefined;
            scene._oit.execute(context, passState);
        }

        if (useFXAA) {
            passState.framebuffer = undefined;
            scene._fxaa.execute(context, passState);
        }
    }

    function executeOverlayCommands(scene, passState) {
        var context = scene.context;
        var commandList = scene._overlayCommandList;
        var length = commandList.length;
        for (var i = 0; i < length; ++i) {
            commandList[i].execute(context, passState);
        }
    }

    function updatePrimitives(scene) {
        var context = scene.context;
        var frameState = scene._frameState;
        var commandList = scene._commandList;

        if (scene._globe) {
            scene._globe.update(context, frameState, commandList);
        }

        scene._primitives.update(context, frameState, commandList);

        if (defined(scene.moon)) {
            scene.moon.update(context, frameState, commandList);
        }
    }

    function callAfterRenderFunctions(frameState) {
        // Functions are queued up during primitive update and executed here in case
        // the function modifies scene state that should remain constant over the frame.
        var functions = frameState.afterRender;
        for (var i = 0, length = functions.length; i < length; ++i) {
            functions[i]();
        }
        functions.length = 0;
    }

    /**
     * @private
     */
    Scene.prototype.initializeFrame = function() {
        // Destroy released shaders once every 120 frames to avoid thrashing the cache
        if (this._shaderFrameCount++ === 120) {
            this._shaderFrameCount = 0;
            this._context.shaderCache.destroyReleasedShaderPrograms();
        }

        this._tweens.update();
<<<<<<< HEAD
        this._camera.update(this.mode);
        this._screenSpaceCameraController.update(this._frameState);
=======
        var mode = this._mode;
        this._camera.update(mode);
        this._screenSpaceCameraController.update(mode);
>>>>>>> 2b4d4c5a
    };

    function render(scene, time) {
        if (!defined(time)) {
            time = JulianDate.now();
        }

        scene._preRender.raiseEvent(scene, time);

        var us = scene.context.uniformState;
        var frameState = scene._frameState;

        var frameNumber = CesiumMath.incrementWrap(frameState.frameNumber, 15000000.0, 1.0);
        updateFrameState(scene, frameNumber, time);
        frameState.passes.render = true;
        frameState.creditDisplay.beginFrame();

        var context = scene.context;
        us.update(context, frameState);

        scene._commandList.length = 0;
        scene._overlayCommandList.length = 0;

        updatePrimitives(scene);
        createPotentiallyVisibleSet(scene);

        var passState = scene._passState;

        executeCommands(scene, passState, defaultValue(scene.backgroundColor, Color.BLACK));
        executeOverlayCommands(scene, passState);

        frameState.creditDisplay.endFrame();

        if (scene.debugShowFramesPerSecond) {
            if (!defined(scene._performanceDisplay)) {
                var performanceContainer = document.createElement('div');
                performanceContainer.style.position = 'absolute';
                performanceContainer.style.top = '10px';
                performanceContainer.style.left = '10px';
                var container = scene._canvas.parentNode;
                container.appendChild(performanceContainer);
                var performanceDisplay = new PerformanceDisplay({container: performanceContainer});
                scene._performanceDisplay = performanceDisplay;
                scene._performanceContainer = performanceContainer;
            }

            scene._performanceDisplay.update();
        } else if (defined(scene._performanceDisplay)) {
            scene._performanceDisplay = scene._performanceDisplay && scene._performanceDisplay.destroy();
            scene._performanceContainer.parentNode.removeChild(scene._performanceContainer);
        }

        context.endFrame();
        callAfterRenderFunctions(frameState);

        scene._postRender.raiseEvent(scene, time);
    }

    /**
     * @private
     */
    Scene.prototype.render = function(time) {
        try {
            render(this, time);
        } catch (error) {
            this._renderError.raiseEvent(this, error);

            if (this.rethrowRenderErrors) {
                throw error;
            }
        }
    };

    var orthoPickingFrustum = new OrthographicFrustum();
    var scratchOrigin = new Cartesian3();
    var scratchDirection = new Cartesian3();
    var scratchBufferDimensions = new Cartesian2();
    var scratchPixelSize = new Cartesian2();

    function getPickOrthographicCullingVolume(scene, drawingBufferPosition, width, height) {
        var camera = scene._camera;
        var frustum = camera.frustum;

        var drawingBufferWidth = scene.drawingBufferWidth;
        var drawingBufferHeight = scene.drawingBufferHeight;

        var x = (2.0 / drawingBufferWidth) * drawingBufferPosition.x - 1.0;
        x *= (frustum.right - frustum.left) * 0.5;
        var y = (2.0 / drawingBufferHeight) * (drawingBufferHeight - drawingBufferPosition.y) - 1.0;
        y *= (frustum.top - frustum.bottom) * 0.5;

        var origin = Cartesian3.clone(camera.position, scratchOrigin);
        Cartesian3.multiplyByScalar(camera.right, x, scratchDirection);
        Cartesian3.add(scratchDirection, origin, origin);
        Cartesian3.multiplyByScalar(camera.up, y, scratchDirection);
        Cartesian3.add(scratchDirection, origin, origin);

        Cartesian3.fromElements(origin.z, origin.x, origin.y, origin);

        scratchBufferDimensions.x = drawingBufferWidth;
        scratchBufferDimensions.y = drawingBufferHeight;

        var pixelSize = frustum.getPixelSize(scratchBufferDimensions, undefined, scratchPixelSize);

        var ortho = orthoPickingFrustum;
        ortho.right = pixelSize.x * 0.5;
        ortho.left = -ortho.right;
        ortho.top = pixelSize.y * 0.5;
        ortho.bottom = -ortho.top;
        ortho.near = frustum.near;
        ortho.far = frustum.far;

        return ortho.computeCullingVolume(origin, camera.directionWC, camera.upWC);
    }

    var perspPickingFrustum = new PerspectiveOffCenterFrustum();

    function getPickPerspectiveCullingVolume(scene, drawingBufferPosition, width, height) {
        var camera = scene._camera;
        var frustum = camera.frustum;
        var near = frustum.near;

        var drawingBufferWidth = scene.drawingBufferWidth;
        var drawingBufferHeight = scene.drawingBufferHeight;

        var tanPhi = Math.tan(frustum.fovy * 0.5);
        var tanTheta = frustum.aspectRatio * tanPhi;

        var x = (2.0 / drawingBufferWidth) * drawingBufferPosition.x - 1.0;
        var y = (2.0 / drawingBufferHeight) * (drawingBufferHeight - drawingBufferPosition.y) - 1.0;

        var xDir = x * near * tanTheta;
        var yDir = y * near * tanPhi;

        scratchBufferDimensions.x = drawingBufferWidth;
        scratchBufferDimensions.y = drawingBufferHeight;

        var pixelSize = frustum.getPixelSize(scratchBufferDimensions, undefined, scratchPixelSize);
        var pickWidth = pixelSize.x * width * 0.5;
        var pickHeight = pixelSize.y * height * 0.5;

        var offCenter = perspPickingFrustum;
        offCenter.top = yDir + pickHeight;
        offCenter.bottom = yDir - pickHeight;
        offCenter.right = xDir + pickWidth;
        offCenter.left = xDir - pickWidth;
        offCenter.near = near;
        offCenter.far = frustum.far;

        return offCenter.computeCullingVolume(camera.positionWC, camera.directionWC, camera.upWC);
    }

    function getPickCullingVolume(scene, drawingBufferPosition, width, height) {
        if (scene._mode === SceneMode.SCENE2D) {
            return getPickOrthographicCullingVolume(scene, drawingBufferPosition, width, height);
        }

        return getPickPerspectiveCullingVolume(scene, drawingBufferPosition, width, height);
    }

    // pick rectangle width and height, assumed odd
    var rectangleWidth = 3.0;
    var rectangleHeight = 3.0;
    var scratchRectangle = new BoundingRectangle(0.0, 0.0, rectangleWidth, rectangleHeight);
    var scratchColorZero = new Color(0.0, 0.0, 0.0, 0.0);
    var scratchPosition = new Cartesian2();

    /**
     * Returns an object with a `primitive` property that contains the first (top) primitive in the scene
     * at a particular window coordinate or undefined if nothing is at the location. Other properties may
     * potentially be set depending on the type of primitive.
     *
     * @param {Cartesian2} windowPosition Window coordinates to perform picking on.
     * @returns {Object} Object containing the picked primitive.
     *
     * @exception {DeveloperError} windowPosition is undefined.
     */
    Scene.prototype.pick = function(windowPosition) {
        //>>includeStart('debug', pragmas.debug);
        if(!defined(windowPosition)) {
            throw new DeveloperError('windowPosition is undefined.');
        }
        //>>includeEnd('debug');

        var context = this._context;
        var us = context.uniformState;
        var frameState = this._frameState;

        var drawingBufferPosition = SceneTransforms.transformWindowToDrawingBuffer(this, windowPosition, scratchPosition);

        if (!defined(this._pickFramebuffer)) {
            this._pickFramebuffer = context.createPickFramebuffer();
        }

        // Update with previous frame's number and time, assuming that render is called before picking.
        updateFrameState(this, frameState.frameNumber, frameState.time);
        frameState.cullingVolume = getPickCullingVolume(this, drawingBufferPosition, rectangleWidth, rectangleHeight);
        frameState.passes.pick = true;

        us.update(context, frameState);

        this._commandList.length = 0;
        updatePrimitives(this);
        createPotentiallyVisibleSet(this);

        scratchRectangle.x = drawingBufferPosition.x - ((rectangleWidth - 1.0) * 0.5);
        scratchRectangle.y = (this.drawingBufferHeight - drawingBufferPosition.y) - ((rectangleHeight - 1.0) * 0.5);

        executeCommands(this, this._pickFramebuffer.begin(scratchRectangle), scratchColorZero, true);
        var object = this._pickFramebuffer.end(scratchRectangle);
        context.endFrame();
        callAfterRenderFunctions(frameState);
        return object;
    };

    /**
     * Returns a list of objects, each containing a `primitive` property, for all primitives at
     * a particular window coordinate position. Other properties may also be set depending on the
     * type of primitive. The primitives in the list are ordered by their visual order in the
     * scene (front to back).
     *
     * @param {Cartesian2} windowPosition Window coordinates to perform picking on.
     * @returns {Object[]} Array of objects, each containing 1 picked primitives.
     *
     * @exception {DeveloperError} windowPosition is undefined.
     *
     * @example
     * var pickedObjects = Cesium.Scene.drillPick(new Cesium.Cartesian2(100.0, 200.0));
     */
    Scene.prototype.drillPick = function(windowPosition) {
        // PERFORMANCE_IDEA: This function calls each primitive's update for each pass. Instead
        // we could update the primitive once, and then just execute their commands for each pass,
        // and cull commands for picked primitives.  e.g., base on the command's owner.

        //>>includeStart('debug', pragmas.debug);
        if (!defined(windowPosition)) {
            throw new DeveloperError('windowPosition is undefined.');
        }
        //>>includeEnd('debug');

        var pickedObjects = [];

        var pickedResult = this.pick(windowPosition);
        while (defined(pickedResult) && defined(pickedResult.primitive)) {
            var primitive = pickedResult.primitive;
            pickedObjects.push(pickedResult);

            // hide the picked primitive and call picking again to get the next primitive
            if (defined(primitive.show)) {
                primitive.show = false;
            } else if (typeof primitive.getGeometryInstanceAttributes === 'function') {
                var attributes = primitive.getGeometryInstanceAttributes(pickedResult.id);
                if (defined(attributes) && defined(attributes.show)) {
                    attributes.show = ShowGeometryInstanceAttribute.toValue(false);
                }
            }

            pickedResult = this.pick(windowPosition);
        }

        // unhide the picked primitives
        for (var i = 0; i < pickedObjects.length; ++i) {
            var p = pickedObjects[i].primitive;
            if (defined(p.show)) {
                p.show = true;
            } else if (typeof p.getGeometryInstanceAttributes === 'function') {
                var attr = p.getGeometryInstanceAttributes(pickedObjects[i].id);
                if (defined(attr) && defined(attr.show)) {
                    attr.show = ShowGeometryInstanceAttribute.toValue(true);
                }
            }
        }

        return pickedObjects;
    };

    /**
     * Instantly completes an active transition.
     */
    Scene.prototype.completeMorph = function(){
        this._transitioner.completeMorph();
    };

    /**
     * Asynchronously transitions the scene to 2D.
     * @param {Number} [duration=2.0] The amount of time, in seconds, for transition animations to complete.
     */
    Scene.prototype.morphTo2D = function(duration) {
        var globe = this.globe;
        if (defined(globe)) {
            duration = defaultValue(duration, 2.0);
            this._transitioner.morphTo2D(duration, globe.ellipsoid);
        }
    };

    /**
     * Asynchronously transitions the scene to Columbus View.
     * @param {Number} [duration=2.0] The amount of time, in seconds, for transition animations to complete.
     */
    Scene.prototype.morphToColumbusView = function(duration) {
        var globe = this.globe;
        if (defined(globe)) {
            duration = defaultValue(duration, 2.0);
            this._transitioner.morphToColumbusView(duration, globe.ellipsoid);
        }
    };

    /**
     * Asynchronously transitions the scene to 3D.
     * @param {Number} [duration=2.0] The amount of time, in seconds, for transition animations to complete.
     */
    Scene.prototype.morphTo3D = function(duration) {
        var globe = this.globe;
        if (defined(globe)) {
            duration = defaultValue(duration, 2.0);
            this._transitioner.morphTo3D(duration, globe.ellipsoid);
        }
    };

    /**
     * Returns true if this object was destroyed; otherwise, false.
     * <br /><br />
     * If this object was destroyed, it should not be used; calling any function other than
     * <code>isDestroyed</code> will result in a {@link DeveloperError} exception.
     *
     * @returns {Boolean} <code>true</code> if this object was destroyed; otherwise, <code>false</code>.
     *
     * @see Scene#destroy
     */
    Scene.prototype.isDestroyed = function() {
        return false;
    };

    /**
     * Destroys the WebGL resources held by this object.  Destroying an object allows for deterministic
     * release of WebGL resources, instead of relying on the garbage collector to destroy this object.
     * <br /><br />
     * Once an object is destroyed, it should not be used; calling any function other than
     * <code>isDestroyed</code> will result in a {@link DeveloperError} exception.  Therefore,
     * assign the return value (<code>undefined</code>) to the object as done in the example.
     *
     * @returns {undefined}
     *
     * @exception {DeveloperError} This object was destroyed, i.e., destroy() was called.
     *
     * @see Scene#isDestroyed
     *
     * @example
     * scene = scene && scene.destroy();
     */
    Scene.prototype.destroy = function() {
        this._tweens.removeAll();
        this._screenSpaceCameraController = this._screenSpaceCameraController && this._screenSpaceCameraController.destroy();
        this._pickFramebuffer = this._pickFramebuffer && this._pickFramebuffer.destroy();
        this._primitives = this._primitives && this._primitives.destroy();
        this._globe = this._globe && this._globe.destroy();
        this.skyBox = this.skyBox && this.skyBox.destroy();
        this.skyAtmosphere = this.skyAtmosphere && this.skyAtmosphere.destroy();
        this._debugSphere = this._debugSphere && this._debugSphere.destroy();
        this.sun = this.sun && this.sun.destroy();
        this._sunPostProcess = this._sunPostProcess && this._sunPostProcess.destroy();

        this._transitioner.destroy();

        this._oit.destroy();
        this._fxaa.destroy();

        this._context = this._context && this._context.destroy();
        this._frameState.creditDisplay.destroy();
        if (defined(this._performanceDisplay)){
            this._performanceDisplay = this._performanceDisplay && this._performanceDisplay.destroy();
            this._performanceContainer.parentNode.removeChild(this._performanceContainer);
        }

        return destroyObject(this);
    };

    return Scene;
});<|MERGE_RESOLUTION|>--- conflicted
+++ resolved
@@ -1311,14 +1311,8 @@
         }
 
         this._tweens.update();
-<<<<<<< HEAD
-        this._camera.update(this.mode);
+        this._camera.update(this._mode);
         this._screenSpaceCameraController.update(this._frameState);
-=======
-        var mode = this._mode;
-        this._camera.update(mode);
-        this._screenSpaceCameraController.update(mode);
->>>>>>> 2b4d4c5a
     };
 
     function render(scene, time) {
