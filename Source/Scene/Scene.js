--- conflicted
+++ resolved
@@ -718,17 +718,15 @@
                    (!defined(occluder) || occluder.isBoundingSphereVisible(boundingVolume)))));
     }
 
-<<<<<<< HEAD
     function createTranslucentCompareFunction(position) {
         return function(a, b) {
             return b.boundingVolume.distanceSquaredTo(position) - a.boundingVolume.distanceSquaredTo(position);
         };
     }
-=======
+
     var scratchPerspectiveFrustum = new PerspectiveFrustum();
     var scratchPerspectiveOffCenterFrustum = new PerspectiveOffCenterFrustum();
     var scratchOrthographicFrustum = new OrthographicFrustum();
->>>>>>> 28a048a0
 
     function executeCommands(scene, passState, clearColor) {
         var frameState = scene._frameState;
