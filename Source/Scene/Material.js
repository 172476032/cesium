/*global define*/
define([
        '../ThirdParty/when',
        '../Core/loadImage',
        '../Core/DeveloperError',
        '../Core/createGuid',
        '../Core/clone',
        '../Core/Color',
        '../Core/combine',
        '../Core/defaultValue',
        '../Core/destroyObject',
        '../Core/Cartesian2',
        '../Core/Matrix2',
        '../Core/Matrix3',
        '../Core/Matrix4',
        '../Renderer/Texture',
        '../Renderer/CubeMap',
        '../Shaders/Materials/AsphaltMaterial',
        '../Shaders/Materials/BlobMaterial',
        '../Shaders/Materials/BrickMaterial',
        '../Shaders/Materials/BumpMapMaterial',
        '../Shaders/Materials/CementMaterial',
        '../Shaders/Materials/CheckerboardMaterial',
        '../Shaders/Materials/DotMaterial',
        '../Shaders/Materials/FacetMaterial',
        '../Shaders/Materials/FresnelMaterial',
        '../Shaders/Materials/GrassMaterial',
        '../Shaders/Materials/NormalMapMaterial',
        '../Shaders/Materials/ReflectionMaterial',
        '../Shaders/Materials/RefractionMaterial',
        '../Shaders/Materials/StripeMaterial',
        '../Shaders/Materials/TieDyeMaterial',
<<<<<<< HEAD
        '../Shaders/Materials/WoodMaterial',
        '../Shaders/Materials/RimLightingMaterial',
        '../Shaders/Materials/ErosionMaterial'
=======
        '../Shaders/Materials/Water',
        '../Shaders/Materials/WoodMaterial'
>>>>>>> 05ed04d7
    ], function(
        when,
        loadImage,
        DeveloperError,
        createGuid,
        clone,
        Color,
        combine,
        defaultValue,
        destroyObject,
        Cartesian2,
        Matrix2,
        Matrix3,
        Matrix4,
        Texture,
        CubeMap,
        AsphaltMaterial,
        BlobMaterial,
        BrickMaterial,
        BumpMapMaterial,
        CementMaterial,
        CheckerboardMaterial,
        DotMaterial,
        FacetMaterial,
        FresnelMaterial,
        GrassMaterial,
        NormalMapMaterial,
        ReflectionMaterial,
        RefractionMaterial,
        StripeMaterial,
        TieDyeMaterial,
<<<<<<< HEAD
        WoodMaterial,
        RimLightingMaterial,
        ErosionMaterial) {
=======
        WaterMaterial,
        WoodMaterial) {
>>>>>>> 05ed04d7
    "use strict";

    /**
     * A Material defines surface appearance through a combination of diffuse, specular,
     * normal, emission, and alpha components. These values are specified using a
     * JSON schema called Fabric which gets parsed and assembled into glsl shader code
     * behind-the-scenes. Check out the <a href='https://github.com/AnalyticalGraphicsInc/cesium/wiki/Fabric'>wiki page</a>
     * for more details on Fabric.
     * <br /><br />
     * <style type="text/css">
     *  #materialDescriptions code {
     *      font-weight: normal;
     *      font-family: Consolas, 'Lucida Console', Monaco, monospace;
     *      color: #A35A00;
     *  }
     *  #materialDescriptions ul, #materialDescriptions ul ul {
     *      list-style-type: none;
     *  }
     *  #materialDescriptions ul ul {
     *      margin-bottom: 10px;
     *  }
     *  #materialDescriptions ul ul li {
     *      font-weight: normal;
     *      color: #000000;
     *      text-indent: -2em;
     *      margin-left: 2em;
     *  }
     *  #materialDescriptions ul li {
     *      font-weight: bold;
     *      color: #0053CF;
     *  }
     * </style>
     *
     * Base material types and their uniforms:
     * <div id='materialDescriptions'>
     * <ul>
     *  <li>Color</li>
     *  <ul>
     *      <li><code>color</code>:  rgba color object.</li>
     *  </ul>
     *  <li>Image</li>
     *  <ul>
     *      <li><code>image</code>:  path to image.</li>
     *      <li><code>repeat</code>:  Object with x and y values specifying the number of times to repeat the image.</li>
     *  </ul>
     *  <li>DiffuseMap</li>
     *  <ul>
     *      <li><code>image</code>:  path to image.</li>
     *      <li><code>channels</code>:  Three character string containing any combination of r, g, b, and a for selecting the desired image channels.</li>
     *      <li><code>repeat</code>:  Object with x and y values specifying the number of times to repeat the image.</li>
     *  </ul>
     *  <li>AlphaMap</li>
     *  <ul>
     *      <li><code>image</code>:  path to image.</li>
     *      <li><code>channel</code>:  One character string containing r, g, b, or a for selecting the desired image channel. </li>
     *      <li><code>repeat</code>:  Object with x and y values specifying the number of times to repeat the image.</li>
     *  </ul>
     *  <li>SpecularMap</li>
     *  <ul>
     *      <li><code>image</code>: path to image.</li>
     *      <li><code>channel</code>: One character string containing r, g, b, or a for selecting the desired image channel. </li>
     *      <li><code>repeat</code>: Object with x and y values specifying the number of times to repeat the image.</li>
     *  </ul>
     *  <li>EmissionMap</li>
     *  <ul>
     *      <li><code>image</code>:  path to image.</li>
     *      <li><code>channels</code>:  Three character string containing any combination of r, g, b, and a for selecting the desired image channels. </li>
     *      <li><code>repeat</code>:  Object with x and y values specifying the number of times to repeat the image.</li>
     *  </ul>
     *  <li>BumpMap</li>
     *  <ul>
     *      <li><code>image</code>:  path to image.</li>
     *      <li><code>channel</code>:  One character string containing r, g, b, or a for selecting the desired image channel. </li>
     *      <li><code>repeat</code>:  Object with x and y values specifying the number of times to repeat the image.</li>
     *      <li><code>strength</code>:  Bump strength value between 0.0 and 1.0 where 0.0 is small bumps and 1.0 is large bumps.</li>
     *  </ul>
     *  <li>NormalMap</li>
     *  <ul>
     *      <li><code>image</code>:  path to image.</li>
     *      <li><code>channels</code>:  Three character string containing any combination of r, g, b, and a for selecting the desired image channels. </li>
     *      <li><code>repeat</code>:  Object with x and y values specifying the number of times to repeat the image.</li>
     *      <li><code>strength</code>:  Bump strength value between 0.0 and 1.0 where 0.0 is small bumps and 1.0 is large bumps.</li>
     *  </ul>
     *  <li>Reflection</li>
     *  <ul>
     *      <li><code>cubeMap</code>:  Object with positiveX, negativeX, positiveY, negativeY, positiveZ, and negativeZ image paths. </li>
     *      <li><code>channels</code>:  Three character string containing any combination of r, g, b, and a for selecting the desired image channels.</li>
     *  </ul>
     *  <li>Refraction</li>
     *  <ul>
     *      <li><code>cubeMap</code>:  Object with positiveX, negativeX, positiveY, negativeY, positiveZ, and negativeZ image paths. </li>
     *      <li><code>channels</code>:  Three character string containing any combination of r, g, b, and a for selecting the desired image channels.</li>
     *      <li><code>indexOfRefractionRatio</code>:  Number representing the refraction strength where 1.0 is the lowest and 0.0 is the highest.</li>
     *  </ul>
     *  <li>Fresnel</li>
     *  <ul>
     *      <li><code>reflection</code>:  Reflection Material.</li>
     *      <li><code>refraction</code>:  Refraction Material.</li>
     *  </ul>
     *  <li>Brick</li>
     *  <ul>
     *      <li><code>brickColor</code>:  rgba color object for the brick color.</li>
     *      <li><code>mortarColor</code>:  rgba color object for the mortar color.</li>
     *      <li><code>brickSize</code>:  Number between 0.0 and 1.0 where 0.0 is many small bricks and 1.0 is one large brick.</li>
     *      <li><code>brickPct</code>:  Number for the ratio of brick to mortar where 0.0 is all mortar and 1.0 is all brick.</li>
     *      <li><code>brickRoughness</code>:  Number between 0.0 and 1.0 representing how rough the brick looks.</li>
     *      <li><code>mortarRoughness</code>:  Number between 0.0 and 1.0 representing how rough the mortar looks.</li>
     *  </ul>
     *  <li>Wood</li>
     *  <ul>
     *      <li><code>lightWoodColor</code>:  rgba color object for the wood's base color.</li>
     *      <li><code>darkWoodColor</code>:  rgba color object for the color of rings in the wood.</li>
     *      <li><code>ringFrequency</code>:  Number for the frequency of rings in the wood.</li>
     *      <li><code>noiseScale</code>:  Object with x and y values specifying the noisiness of the ring patterns in both directions.</li>
     *  </ul>
     *  <li>Asphalt</li>
     *  <ul>
     *      <li><code>asphaltColor</code>:  rgba color object for the asphalt's color.</li>
     *      <li><code>bumpSize</code>:  Number for the size of the asphalt's bumps.</li>
     *      <li><code>roughness</code>:  Number that controls how rough the asphalt looks.</li>
     *  </ul>
     *  <li>Cement</li>
     *  <ul>
     *  <li><code>cementColor</code>:  rgba color object for the cement's color. </li>
     *  <li><code>grainScale</code>:  Number for the size of rock grains in the cement. </li>
     *  <li><code>roughness</code>:  Number that controls how rough the cement looks.</li>
     *  </ul>
     *  <li>Grass</li>
     *  <ul>
     *      <li><code>grassColor</code>:  rgba color object for the grass' color. </li>
     *      <li><code>dirtColor</code>:  rgba color object for the dirt's color. </li>
     *      <li><code>patchiness</code>:  Number that controls the size of the color patches in the grass.</li>
     *  </ul>
     *  <li>Stripe</li>
     *  <ul>
     *      <li><code>horizontal</code>:  Boolean that determines if the stripes are horizontal or vertical.</li>
     *      <li><code>lightColor</code>:  rgba color object for the stripe's light alternating color.</li>
     *      <li><code>darkColor</code>:  rgba color object for the stripe's dark alternating color.</li>
     *      <li><code>offset</code>:  Number that controls the stripe offset from the edge.</li>
     *      <li><code>repeat</code>:  Number that controls the total number of stripes, half light and half dark.</li>
     *  </ul>
     *  <li>Checkerboard</li>
     *  <ul>
     *      <li><code>lightColor</code>:  rgba color object for the checkerboard's light alternating color.</li>
     *      <li><code>darkColor</code>: rgba color object for the checkerboard's dark alternating color.</li>
     *      <li><code>repeat</code>:  Object with x and y values specifying the number of columns and rows respectively.</li>
     *  </ul>
     *  <li>Dot</li>
     *  <ul>
     *      <li><code>lightColor</code>:  rgba color object for the dot color.</li>
     *      <li><code>darkColor</code>:  rgba color object for the background color.</li>
     *      <li><code>repeat</code>:  Object with x and y values specifying the number of columns and rows of dots respectively.</li>
     *  </ul>
     *  <li>TieDye</li>
     *  <ul>
     *      <li><code>lightColor</code>:  rgba color object for the light color.</li>
     *      <li><code>darkColor</code>:  rgba color object for the dark color.</li>
     *      <li><code>frequency</code>:  Number that controls the frequency of the pattern.</li>
     *  </ul>
     *  <li>Facet</li>
     *  <ul>
     *      <li><code>lightColor</code>:  rgba color object for the light color.</li>
     *      <li><code>darkColor</code>:  rgba color object for the dark color.</li>
     *      <li><code>frequency</code>:  Number that controls the frequency of the pattern.</li>
     *  </ul>
     *  <li>Blob</li>
     *  <ul>
     *      <li><code>lightColor</code>:  rgba color object for the light color.</li>
     *      <li><code>darkColor</code>:  rgba color object for the dark color.</li>
     *      <li><code>frequency</code>:  Number that controls the frequency of the pattern.</li>
     *  </ul>
     *  <li>Water</li>
     *  <ul>
     *      <li><code>baseWaterColor</code>:  rgba color object base color of the water.</li>
     *      <li><code>blendColor</code>:  rgba color object used when blending from water to non-water areas.</li>
     *      <li><code>specularMap</code>:  Single channel texture used to indicate areas of water.</li>
     *      <li><code>normalMap</code>:  Normal map for water normal perturbation.</li>
     *      <li><code>frequency</code>:  Number that controls the number of waves.</li>
     *      <li><code>normalMap</code>:  Normal map for water normal perturbation.</li>
     *      <li><code>animationSpeed</code>:  Number that controls the animations speed of the water.</li>
     *      <li><code>amplitude</code>:  Number that controls the amplitude of water waves.</li>
     *      <li><code>specularIntensity</code>:  Number that controls the intensity of specular reflections.</li>
     *  </ul>
     * </ul>
     * </div>
     *
     * @alias Material
     *
     * @param {Context} description.context The context used to create textures if the material uses them.
     * @param {Boolean} [description.strict = false] Throws errors for issues that would normally be ignored, including unused uniforms or materials.
     * @param {Object} description.fabric The fabric JSON used to generate the material.
     *
     * @constructor
     *
     * @exception {DeveloperError} fabric: uniform has invalid type.
     * @exception {DeveloperError} fabric: uniforms and materials cannot share the same property.
     * @exception {DeveloperError} fabric: cannot have source and components in the same section.
     * @exception {DeveloperError} fabric: property name is not valid. It should be 'type', 'materials', 'uniforms', 'components', or 'source'.
     * @exception {DeveloperError} fabric: property name is not valid. It should be 'diffuse', 'specular', 'shininess', 'normal', 'emission', or 'alpha'.
     * @exception {DeveloperError} image: context is not defined.
     * @exception {DeveloperError} strict: shader source does not use string.
     * @exception {DeveloperError} strict: shader source does not use uniform.
     * @exception {DeveloperError} strict: shader source does not use material.
     *
     * @example
     * // Create a color material with fromType:
     * polygon.material = Material.fromType(context, 'Color');
     * polygon.material.uniforms.color = {
     *     red : 1.0,
     *     green : 1.0,
     *     blue : 0.0
     *     alpha : 1.0
     * };
     *
     * // Create the default material:
     * polygon.material = new Material();
     *
     * // Create a color material with full Fabric notation:
     * polygon.material = new Material({
     *     context : context,
     *     fabric : {
     *         type : 'Color',
     *         uniforms : {
     *             color : {
     *                 red : 1.0,
     *                 green : 1.0,
     *                 blue : 0.0,
     *                 alpha : 1.0
     *             }
     *         }
     *     }
     * });
     *
     * @see <a href='https://github.com/AnalyticalGraphicsInc/cesium/wiki/Fabric'>Fabric wiki page</a> for a more detailed description of Fabric.
     */
    var Material = function(description) {
        /**
         * The material type. Can be an existing type or a new type. If no type is specified in fabric, type is a GUID.
         * @type String
         */
        this.type = undefined;

        /**
         * The glsl shader source for this material.
         * @type String
         */
        this.shaderSource = undefined;

        /**
         * Maps sub-material names to Material objects.
         * @type Object
         */
        this.materials = undefined;

        /**
         * Maps uniform names to their values.
         * @type Object
         */
        this.uniforms = undefined;
        this._uniforms = undefined;

        this._context = undefined;
        this._strict = undefined;
        this._template = undefined;

        initializeMaterial(description, 0, this);
        Object.defineProperty(this, 'type', {
            value : this.type,
            writable : false
        });
    };

    /**
     * Creates a new material using an existing material type.
     * <br /><br />
     * Shorthand for: new Material({context : context, fabric : {type : type}});
     *
     * @param {Context} context The context used to create textures if the material uses them.
     * @param {String} type The base material type.
     *
     * @returns {Material} New material object.
     *
     * @exception {DeveloperError} material with that type does not exist.
     *
     * @example
     * var material = Material.fromType(context, 'Color');
     * material.uniforms.color = vec4(1.0, 0.0, 0.0, 1.0);
     */
    Material.fromType = function(context, type) {
        if (typeof Material._materialCache.getMaterial(type) === 'undefined') {
            throw new DeveloperError('material with type \'' + type + '\' does not exist.');
        }
        return new Material({
            context : context,
            fabric : {
                type : type
            }
        });
    };

    /**
    * Returns true if this object was destroyed; otherwise, false.
    * <br /><br />
    * If this object was destroyed, it should not be used; calling any function other than
    * <code>isDestroyed</code> will result in a {@link DeveloperError} exception.
    *
    * @memberof Material
    *
    * @returns {Boolean} True if this object was destroyed; otherwise, false.
    *
    * @see Material#destroy
    */
    Material.prototype.isDestroyed = function() {
        return false;
    };

    /**
     * Destroys the WebGL resources held by this object.  Destroying an object allows for deterministic
     * release of WebGL resources, instead of relying on the garbage collector to destroy this object.
     * <br /><br />
     * Once an object is destroyed, it should not be used; calling any function other than
     * <code>isDestroyed</code> will result in a {@link DeveloperError} exception.  Therefore,
     * assign the return value (<code>undefined</code>) to the object as done in the example.
     *
     * @memberof Material
     *
     * @returns {undefined}
     *
     * @exception {DeveloperError} This object was destroyed, i.e., destroy() was called.
     *
     * @see Material#isDestroyed
     *
     * @example
     * material = material && material.destroy();
     */
    Material.prototype.destroy = function() {
        var materials = this.materials;
        var uniforms = this.uniforms;
        for ( var uniformId in uniforms) {
            if (uniforms.hasOwnProperty(uniformId)) {
                var uniformValue = uniforms[uniformId];
                if (uniformValue instanceof Texture || uniformValue instanceof CubeMap) {
                    Material._textureCache.releaseTexture(this, uniformValue);
                }
            }
        }
        for ( var material in materials) {
            if (materials.hasOwnProperty(material)) {
                material.destroy();
            }
        }
        return destroyObject(this);
    };

    function initializeMaterial(description, count, result) {
        description = defaultValue(description, {});
        result._context = description.context;
        result._strict = defaultValue(description.strict, false);
        result._template = defaultValue(description.fabric, {});
        result._template.uniforms = defaultValue(result._template.uniforms, {});
        result._template.materials = defaultValue(result._template.materials, {});

        result.type = (typeof result._template.type !== 'undefined') ? result._template.type : createGuid();

        result.shaderSource = '';
        result.materials = {};
        result.uniforms = {};
        result._uniforms = {};

        // If the cache contains this material type, build the material template off of the stored template.
        var cachedTemplate = Material._materialCache.getMaterial(result.type);
        if (typeof cachedTemplate !== 'undefined') {
            var template = clone(cachedTemplate);
            result._template = combine([result._template, template]);
        }

        // Make sure the template has no obvious errors. More error checking happens later.
        checkForTemplateErrors(result);

        // If the material has a new type, add it to the cache.
        if (typeof cachedTemplate === 'undefined') {
            Material._materialCache.addMaterial(result.type, result._template);
        }

        createMethodDefinition(result);
        count = createUniforms(result, count);
        count = createSubMaterials(result, count);
        return count;
    }

    function checkForValidProperties(object, properties, result, throwNotFound) {
        if (typeof object !== 'undefined') {
            for ( var property in object) {
                if (object.hasOwnProperty(property)) {
                    var hasProperty = properties.indexOf(property) !== -1;
                    if ((throwNotFound && !hasProperty) || (!throwNotFound && hasProperty)) {
                        result(property, properties);
                    }
                }
            }
        }
    }

    function invalidNameError(property, properties) {
        var errorString = 'fabric: property name \'' + property + '\' is not valid. It should be ';
        for ( var i = 0; i < properties.length; i++) {
            var propertyName = '\'' + properties[i] + '\'';
            errorString += (i === properties.length - 1) ? ('or ' + propertyName + '.') : (propertyName + ', ');
        }
        throw new DeveloperError(errorString);
    }

    function duplicateNameError(property, properties) {
        var errorString = 'fabric: uniforms and materials cannot share the same property \'' + property + '\'';
        throw new DeveloperError(errorString);
    }

    var templateProperties = ['type', 'materials', 'uniforms', 'components', 'source'];
    var componentProperties = ['diffuse', 'specular', 'shininess', 'normal', 'emission', 'alpha'];

    function checkForTemplateErrors(material) {
        var template = material._template;
        var uniforms = template.uniforms;
        var materials = template.materials;
        var components = template.components;

        // Make sure source and components do not exist in the same template.
        if ((typeof components !== 'undefined') && (typeof template.source !== 'undefined')) {
            throw new DeveloperError('fabric: cannot have source and components in the same template.');
        }

        // Make sure all template and components properties are valid.
        checkForValidProperties(template, templateProperties, invalidNameError, true);
        checkForValidProperties(components, componentProperties, invalidNameError, true);

        // Make sure uniforms and materials do not share any of the same names.
        var materialNames = [];
        for ( var property in materials) {
            if (materials.hasOwnProperty(property)) {
                materialNames.push(property);
            }
        }
        checkForValidProperties(uniforms, materialNames, duplicateNameError, false);
    }

    // Create the czm_getMaterial method body using source or components.
    function createMethodDefinition(material) {
        var components = material._template.components;
        var source = material._template.source;
        if (typeof source !== 'undefined') {
            material.shaderSource += source + '\n';
        } else {
            material.shaderSource += 'czm_material czm_getMaterial(czm_materialInput materialInput)\n{\n';
            material.shaderSource += 'czm_material material = czm_getDefaultMaterial(materialInput);\n';
            if (typeof components !== 'undefined') {
                for ( var component in components) {
                    if (components.hasOwnProperty(component)) {
                        material.shaderSource += 'material.' + component + ' = ' + components[component] + ';\n';
                    }
                }
            }
            material.shaderSource += 'return material;\n}\n';
        }
    }

    function createUniforms(material, count) {
        var uniforms = material._template.uniforms;
        for ( var uniformId in uniforms) {
            if (uniforms.hasOwnProperty(uniformId)) {
                count = createUniform(material, uniformId, count);
            }
        }
        return count;
    }

    // Writes uniform declarations to the shader file and connects uniform values with
    // corresponding material properties through the returnUniforms function.
    function createUniform(material, uniformId, count) {
        var strict = material._strict;
        var materialUniforms = material._template.uniforms;
        var uniformValue = materialUniforms[uniformId];
        var uniformType = getUniformType(uniformValue);
        if (typeof uniformType === 'undefined') {
            throw new DeveloperError('fabric: uniform \'' + uniformId + '\' has invalid type.');
        } else if (uniformType === 'channels') {
            if (replaceToken(material, uniformId, uniformValue, false) === 0 && strict) {
                throw new DeveloperError('strict: shader source does not use channels \'' + uniformId + '\'.');
            }
        } else {
            // If uniform type is an image, add image dimension uniforms.
            if (uniformType.indexOf('sampler') !== -1) {
                if (typeof material._context === 'undefined') {
                    throw new DeveloperError('image: context is not defined');
                }
            }
            // Since webgl doesn't allow texture dimension queries in glsl, create a uniform to do it.
            // Check if the shader source actually uses texture dimensions before creating the uniform.
            if (uniformType === 'sampler2D') {
                var imageDimensionsUniformName = uniformId + 'Dimensions';
                if (getNumberOfTokens(material, imageDimensionsUniformName) > 0) {
                    materialUniforms[imageDimensionsUniformName] = {
                        type : 'ivec3',
                        x : 1,
                        y : 1
                    };
                    createUniform(material, imageDimensionsUniformName);
                }
            }
            // Add uniform declaration to source code.
            var uniformPhrase = 'uniform ' + uniformType + ' ' + uniformId + ';\n';
            if (material.shaderSource.indexOf(uniformPhrase) === -1) {
                material.shaderSource = uniformPhrase + material.shaderSource;
            }

            var newUniformId = uniformId + '_' + count++;
            if (replaceToken(material, uniformId, newUniformId) === 1 && strict) {
                throw new DeveloperError('strict: shader source does not use uniform \'' + uniformId + '\'.');
            }
            // Set uniform value
            material.uniforms[uniformId] = uniformValue;
            material._uniforms[newUniformId] = returnUniform(material, uniformId, uniformType);
        }

        return count;
    }

    // Checks for updates to material values to refresh the uniforms.
    var matrixMap = {
        'mat2' : Matrix2,
        'mat3' : Matrix3,
        'mat4' : Matrix4
    };
    function returnUniform(material, uniformId, originalUniformType) {
        return function() {
            var uniforms = material.uniforms;
            var uniformValue = uniforms[uniformId];
            var uniformType = getUniformType(uniformValue);

            if (originalUniformType === 'sampler2D' && (uniformType === originalUniformType || uniformValue instanceof Texture)) {
                if (uniformType === originalUniformType) {
                    uniformValue = Material._textureCache.registerTexture2DToMaterial(material, uniformId, uniformValue);
                }
                // Since texture dimensions can't be updated manually, update them when the texture is updated.
                var uniformDimensionsName = uniformId + 'Dimensions';
                if (uniforms.hasOwnProperty(uniformDimensionsName)) {
                    var uniformDimensions = uniforms[uniformDimensionsName];
                    uniformDimensions.x = uniformValue._width;
                    uniformDimensions.y = uniformValue._height;
                }
            } else if (originalUniformType === 'samplerCube' && (uniformType === originalUniformType || uniformValue instanceof CubeMap)) {
                if (uniformType === originalUniformType) {
                    uniformValue = Material._textureCache.registerCubeMapToMaterial(material, uniformId, uniformValue);
                }
            } else if (originalUniformType.indexOf('mat') !== -1 && (uniformType === originalUniformType || uniformValue instanceof matrixMap[originalUniformType])) {
                if (uniformType === originalUniformType) {
                    uniformValue = matrixMap[originalUniformType].fromColumnMajorArray(uniformValue);
                }
            } else if (typeof uniformType === 'undefined' || originalUniformType !== uniformType) {
                throw new DeveloperError('fabric: uniform \'' + uniformId + '\' has invalid value.');
            }
            uniforms[uniformId] = uniformValue;
            return uniforms[uniformId];
        };
    }

    // Determines the uniform type based on the uniform in the template.
    function getUniformType(uniformValue) {
        var uniformType = uniformValue.type;
        if (typeof uniformType === 'undefined') {
            var type = typeof uniformValue;
            if (type === 'number') {
                uniformType = 'float';
            } else if (type === 'boolean') {
                uniformType = 'bool';
            } else if (type === 'string') {
                if (/^([rgba]){1,4}$/i.test(uniformValue)) {
                    uniformType = 'channels';
                } else if (uniformValue === Material.DefaultCubeMapId) {
                    uniformType = 'samplerCube';
                } else {
                    uniformType = 'sampler2D';
                }
            } else if (type === 'object') {
                if (Array.isArray(uniformValue)) {
                    if (uniformValue.length === 4 || uniformValue.length === 9 || uniformValue.length === 16) {
                        uniformType = 'mat' + Math.sqrt(uniformValue.length);
                    }
                } else {
                    var numAttributes = 0;
                    for ( var attribute in uniformValue) {
                        if (uniformValue.hasOwnProperty(attribute)) {
                            numAttributes += 1;
                        }
                    }
                    if (numAttributes >= 2 && numAttributes <= 4) {
                        uniformType = 'vec' + numAttributes;
                    } else if (numAttributes === 6) {
                        uniformType = 'samplerCube';
                    }
                }
            }
        }
        return uniformType;
    }

    // Create all sub-materials by combining source and uniforms together.
    function createSubMaterials(material, count) {
        var context = material._context;
        var strict = material._strict;
        var subMaterialTemplates = material._template.materials;
        for ( var subMaterialId in subMaterialTemplates) {
            if (subMaterialTemplates.hasOwnProperty(subMaterialId)) {
                // Construct the sub-material.
                var subMaterial = {};
                count = initializeMaterial({
                    context : context,
                    strict : strict,
                    fabric : subMaterialTemplates[subMaterialId]
                }, count, subMaterial);

                material._uniforms = combine([material._uniforms, subMaterial._uniforms]);
                material.materials[subMaterialId] = subMaterial;

                // Make the material's czm_getMaterial unique by appending the sub-material type.
                var originalMethodName = 'czm_getMaterial';
                var newMethodName = originalMethodName + '_' + count++;
                replaceToken(subMaterial, originalMethodName, newMethodName);
                material.shaderSource = subMaterial.shaderSource + material.shaderSource;

                // Replace each material id with an czm_getMaterial method call.
                var materialMethodCall = newMethodName + '(materialInput)';
                if (replaceToken(material, subMaterialId, materialMethodCall) === 0 && strict) {
                    throw new DeveloperError('strict: shader source does not use material \'' + subMaterialId + '\'.');
                }
            }
        }
        return count;
    }

    // Used for searching or replacing a token in a material's shader source with something else.
    // If excludePeriod is true, do not accept tokens that are preceded by periods.
    // http://stackoverflow.com/questions/641407/javascript-negative-lookbehind-equivalent
    function replaceToken(material, token, newToken, excludePeriod) {
        excludePeriod = defaultValue(excludePeriod, true);
        var count = 0;
        var invalidCharacters = 'a-zA-Z0-9_';
        var suffixChars = '([' + invalidCharacters + '])?';
        var prefixChars = '([' + invalidCharacters + (excludePeriod ? '.' : '') + '])?';
        var regExp = new RegExp(prefixChars + token + suffixChars, 'g');
        material.shaderSource = material.shaderSource.replace(regExp, function($0, $1, $2) {
            if ($1 || $2) {
                return $0;
            }
            count += 1;
            return newToken;
        });
        return count;
    }

    function getNumberOfTokens(material, token, excludePeriod) {
        return replaceToken(material, token, token, excludePeriod);
    }

    Material._textureCache = {
        _pathsToMaterials : {},

        _pathsToTextures : {},

        _updateMaterialsOnLoad : function(texture, path) {
            this._pathsToTextures[path] = texture;
            var materialContainers = this._pathsToMaterials[path];
            for ( var i = 0; i < materialContainers.length; i++) {
                var materialContainer = materialContainers[i];
                var material = materialContainer.material;
                var property = materialContainer.property;
                this.releaseTexture(material, material.uniforms[property]);
                material.uniforms[property] = texture;
            }
        },

        releaseTexture : function(material, texture) {
            var pathsToTexture = this._pathsToTextures;
            for ( var path in pathsToTexture) {
                if (pathsToTexture[path] === texture) {
                    var materialsWithTexture = this._pathsToMaterials[path];
                    for ( var i = 0; i < materialsWithTexture.length; i++) {
                        if (materialsWithTexture[i].material === material) {
                            materialsWithTexture.splice(i, 1);
                            var numMaterialsWithTexture = materialsWithTexture.length;
                            if (numMaterialsWithTexture === 0) {
                                texture.destroy();
                                delete pathsToTexture.path;
                                delete materialsWithTexture.path;
                            }
                        }
                    }
                }
            }
        },

        registerCubeMapToMaterial : function(material, property, info) {
            var that = this;
            var texture;
            if (info === Material.DefaultCubeMapId) {
                texture = material._context.getDefaultCubeMap();
            } else {
                var path = info.positiveX + info.negativeX + info.positiveY + info.negativeY + info.positiveZ + info.negativeZ;
                this._pathsToMaterials[path] = defaultValue(this._pathsToMaterials[path], []);
                this._pathsToMaterials[path].push({
                    'material' : material,
                    'property' : property
                });
                texture = this._pathsToTextures[path];
                if (typeof texture === 'undefined') {
                    var oldTexture = material.uniforms[property];
                    var hasOldTexture = oldTexture instanceof CubeMap;
                    texture = hasOldTexture ? oldTexture : material._context.getDefaultCubeMap();
                    if (this._pathsToMaterials[path].length === 1) {
                        when.all([loadImage(info.positiveX), loadImage(info.negativeX), loadImage(info.positiveY), loadImage(info.negativeY), loadImage(info.positiveZ), loadImage(info.negativeZ)]).then(function(images) {
                            texture = material._context.createCubeMap({
                                source : {
                                    positiveX : images[0],
                                    negativeX : images[1],
                                    positiveY : images[2],
                                    negativeY : images[3],
                                    positiveZ : images[4],
                                    negativeZ : images[5]
                                }
                            });
                            that._updateMaterialsOnLoad(texture, path);
                        });
                    }
                }
            }
            return texture;
        },

        registerTexture2DToMaterial : function(material, property, info) {
            var that = this;
            var texture;
            if (info === Material.DefaultImageId) {
                texture = material._context.getDefaultTexture();
            } else {
                var path = info;
                this._pathsToMaterials[path] = defaultValue(this._pathsToMaterials[path], []);
                this._pathsToMaterials[path].push({
                    'material' : material,
                    'property' : property
                });
                texture = this._pathsToTextures[path];
                if (typeof texture === 'undefined') {
                    var oldTexture = material.uniforms[property];
                    var hasOldTexture = oldTexture instanceof Texture;
                    texture = hasOldTexture ? oldTexture : material._context.getDefaultTexture();
                    if (this._pathsToMaterials[path].length === 1) {
                        when(loadImage(path), function(image) {
                            texture = material._context.createTexture2D({
                                source : image
                            });
                            that._updateMaterialsOnLoad(texture, path);
                        });
                    }
                }
            }
            return texture;
        }
    };

    Material._materialCache = {
        _materials : {},
        addMaterial : function(type, materialTemplate) {
            this._materials[type] = materialTemplate;
        },
        getMaterial : function(type) {
            return this._materials[type];
        }
    };

    Material.DefaultImageId = 'czm_defaultImage';
    Material.DefaultCubeMapId = 'czm_defaultCubeMap';

    Material.ColorType = 'Color';
    Material._materialCache.addMaterial(Material.ColorType, {
        type : Material.ColorType,
        uniforms : {
            color : new Color(1.0, 0.0, 0.0, 0.5)
        },
        components : {
            diffuse : 'color.rgb',
            alpha : 'color.a'
        }
    });

    Material.ImageType = 'Image';
    Material._materialCache.addMaterial(Material.ImageType, {
        type : Material.ImageType,
        uniforms : {
            image : Material.DefaultImageId,
            repeat : new Cartesian2(1.0, 1.0)
        },
        components : {
            diffuse : 'texture2D(image, fract(repeat * materialInput.st)).rgb',
            alpha : 'texture2D(image, fract(repeat * materialInput.st)).a'
        }
    });

    Material.DiffuseMapType = 'DiffuseMap';
    Material._materialCache.addMaterial(Material.DiffuseMapType, {
        type : Material.DiffuseMapType,
        uniforms : {
            image : Material.DefaultImageId,
            channels : 'rgb',
            repeat : new Cartesian2(1.0, 1.0)
        },
        components : {
            diffuse : 'texture2D(image, fract(repeat * materialInput.st)).channels'
        }
    });

    Material.AlphaMapType = 'AlphaMap';
    Material._materialCache.addMaterial(Material.AlphaMapType, {
        type : Material.AlphaMapType,
        uniforms : {
            image : Material.DefaultImageId,
            channel : 'a',
            repeat : new Cartesian2(1.0, 1.0)
        },
        components : {
            alpha : 'texture2D(image, fract(repeat * materialInput.st)).channel'
        }
    });

    Material.SpecularMapType = 'SpecularMap';
    Material._materialCache.addMaterial(Material.SpecularMapType, {
        type : Material.SpecularMapType,
        uniforms : {
            image : Material.DefaultImageId,
            channel : 'r',
            repeat : new Cartesian2(1.0, 1.0)
        },
        components : {
            specular : 'texture2D(image, fract(repeat * materialInput.st)).channel'
        }
    });

    Material.EmissionMapType = 'EmissionMap';
    Material._materialCache.addMaterial(Material.EmissionMapType, {
        type : Material.EmissionMapType,
        uniforms : {
            image : Material.DefaultImageId,
            channels : 'rgb',
            repeat : new Cartesian2(1.0, 1.0)
        },
        components : {
            emission : 'texture2D(image, fract(repeat * materialInput.st)).channels'
        }
    });

    Material.BumpMapType = 'BumpMap';
    Material._materialCache.addMaterial(Material.BumpMapType, {
        type : Material.BumpMapType,
        uniforms : {
            image : Material.DefaultImageId,
            channel : 'r',
            strength : 0.8,
            repeat : new Cartesian2(1.0, 1.0)
        },
        source : BumpMapMaterial
    });

    Material.NormalMapType = 'NormalMap';
    Material._materialCache.addMaterial(Material.NormalMapType, {
        type : Material.NormalMapType,
        uniforms : {
            image : Material.DefaultImageId,
            channels : 'rgb',
            strength : 0.8,
            repeat : new Cartesian2(1.0, 1.0)
        },
        source : NormalMapMaterial
    });

    Material.ReflectionType = 'Reflection';
    Material._materialCache.addMaterial(Material.ReflectionType, {
        type : Material.ReflectionType,
        uniforms : {
            cubeMap : Material.DefaultCubeMapId,
            channels : 'rgb'
        },
        source : ReflectionMaterial
    });

    Material.RefractionType = 'Refraction';
    Material._materialCache.addMaterial(Material.RefractionType, {
        type : Material.RefractionType,
        uniforms : {
            cubeMap : Material.DefaultCubeMapId,
            channels : 'rgb',
            indexOfRefractionRatio : 0.9
        },
        source : RefractionMaterial
    });

    Material.FresnelType = 'Fresnel';
    Material._materialCache.addMaterial(Material.FresnelType, {
        type : Material.FresnelType,
        materials : {
            reflection : {
                type : Material.ReflectionType
            },
            refraction : {
                type : Material.RefractionType
            }
        },
        source : FresnelMaterial
    });

    Material.BrickType = 'Brick';
    Material._materialCache.addMaterial(Material.BrickType, {
        type : Material.BrickType,
        uniforms : {
<<<<<<< HEAD
            brickColor : new Color(0.6, 0.3, 0.1, 1.0),
            mortarColor : new Color(0.8, 0.8, 0.7, 1.0),
            brickSize : new Cartesian2(0.3, 0.15),
            brickPct : new Cartesian2(0.9, 0.85),
=======
            brickColor : {
                red : 0.6,
                green : 0.3,
                blue : 0.1,
                alpha : 1.0
            },
            mortarColor : {
                red : 0.8,
                green : 0.8,
                blue : 0.7,
                alpha : 1.0
            },
            brickSize : {
                x : 0.30,
                y : 0.15
            },
            brickPct : {
                x : 0.90,
                y : 0.85
            },
>>>>>>> 05ed04d7
            brickRoughness : 0.2,
            mortarRoughness : 0.1
        },
        source : BrickMaterial
    });

    Material.WoodType = 'Wood';
    Material._materialCache.addMaterial(Material.WoodType, {
        type : Material.WoodType,
        uniforms : {
            lightWoodColor : new Color(0.6, 0.3, 0.1, 1.0),
            darkWoodColor : new Color(0.4, 0.2, 0.07, 1.0),
            ringFrequency : 3.0,
            noiseScale : new Cartesian2(0.7, 0.5),
            grainFrequency : 27.0
        },
        source : WoodMaterial
    });

    Material.AsphaltType = 'Asphalt';
    Material._materialCache.addMaterial(Material.AsphaltType, {
        type : Material.AsphaltType,
        uniforms : {
            asphaltColor : new Color(0.15, 0.15, 0.15, 1.0),
            bumpSize : 0.02,
            roughness : 0.2
        },
        source : AsphaltMaterial
    });

    Material.CementType = 'Cement';
    Material._materialCache.addMaterial(Material.CementType, {
        type : Material.CementType,
        uniforms : {
            cementColor : new Color(0.95, 0.95, 0.85, 1.0),
            grainScale : 0.01,
            roughness : 0.3
        },
        source : CementMaterial
    });

    Material.GrassType = 'Grass';
    Material._materialCache.addMaterial(Material.GrassType, {
        type : Material.GrassType,
        uniforms : {
            grassColor : new Color(0.25, 0.4, 0.1, 1.0),
            dirtColor : new Color(0.1, 0.1, 0.1, 1.0),
            patchiness : 1.5
        },
        source : GrassMaterial
    });

    Material.StripeType = 'Stripe';
    Material._materialCache.addMaterial(Material.StripeType, {
        type : Material.StripeType,
        uniforms : {
            horizontal : true,
            lightColor : new Color(1.0, 1.0, 1.0, 0.5),
            darkColor : new Color(0.0, 0.0, 1.0, 0.5),
            offset : 0.0,
            repeat : 5.0
        },
        source : StripeMaterial
    });

    Material.CheckerboardType = 'Checkerboard';
    Material._materialCache.addMaterial(Material.CheckerboardType, {
        type : Material.CheckerboardType,
        uniforms : {
            lightColor : new Color(1.0, 1.0, 1.0, 0.5),
            darkColor : new Color(0.0, 0.0, 0.0, 0.5),
            repeat : new Cartesian2(5.0, 5.0)
        },
        source : CheckerboardMaterial
    });

    Material.DotType = 'Dot';
    Material._materialCache.addMaterial(Material.DotType, {
        type : Material.DotType,
        uniforms : {
            lightColor : new Color(1.0, 1.0, 0.0, 0.75),
            darkColor : new Color(0.0, 1.0, 1.0, 0.75),
            repeat : new Cartesian2(5.0, 5.0)
        },
        source : DotMaterial
    });

    Material.TyeDyeType = 'TieDye';
    Material._materialCache.addMaterial(Material.TyeDyeType, {
        type : Material.TyeDyeType,
        uniforms : {
            lightColor : new Color(1.0, 1.0, 0.0, 0.75),
            darkColor : new Color(1.0, 0.0, 0.0, 0.75),
            frequency : 5.0
        },
        source : TieDyeMaterial
    });

    Material.FacetType = 'Facet';
    Material._materialCache.addMaterial(Material.FacetType, {
        type : Material.FacetType,
        uniforms : {
            lightColor : new Color(0.25, 0.25, 0.25, 0.75),
            darkColor : new Color(0.75, 0.75, 0.75, 0.75),
            frequency : 10.0
        },
        source : FacetMaterial
    });

    Material.BlobType = 'Blob';
    Material._materialCache.addMaterial(Material.BlobType, {
        type : Material.BlobType,
        uniforms : {
            lightColor : new Color(1.0, 1.0, 1.0, 0.5),
            darkColor : new Color(0.0, 0.0, 1.0, 0.5),
            frequency : 10.0
        },
        source : BlobMaterial
    });

<<<<<<< HEAD
    Material.RimLightingType = 'RimLighting';
    Material._materialCache.addMaterial(Material.RimLightingType, {
        type : Material.RimLightingType,
        uniforms : {
            color : new Color(1.0, 0.0, 0.0, 0.7),
            rimColor : new Color(1.0, 1.0, 1.0, 0.4),
            width : 0.3
        },
        source : RimLightingMaterial
    });

    Material.ErosionType = 'Erosion';
    Material._materialCache.addMaterial(Material.ErosionType, {
        type : Material.ErosionType,
        uniforms : {
            time : 1.0
        },
        source : ErosionMaterial
=======
    Material.WaterType = 'Water';
    Material._materialCache.addMaterial(Material.WaterType, {
        type : Material.WaterType,
        uniforms : {
            baseWaterColor : {
                red : 0.2,
                green : 0.3,
                blue : 0.6,
                alpha : 1.0
            },
            blendColor : {
                red : 0.0,
                green : 1.0,
                blue : 0.699,
                alpha : 1.0
            },
            specularMap : Material.DefaultImageId,
            normalMap : Material.DefaultImageId,
            frequency : 10.0,
            animationSpeed : 0.01,
            amplitude : 1.0,
            specularIntensity : 0.5,
            fadeFactor : 1.0
        },
        source : WaterMaterial
>>>>>>> 05ed04d7
    });

    return Material;
});<|MERGE_RESOLUTION|>--- conflicted
+++ resolved
@@ -30,14 +30,10 @@
         '../Shaders/Materials/RefractionMaterial',
         '../Shaders/Materials/StripeMaterial',
         '../Shaders/Materials/TieDyeMaterial',
-<<<<<<< HEAD
         '../Shaders/Materials/WoodMaterial',
+        '../Shaders/Materials/Water',
         '../Shaders/Materials/RimLightingMaterial',
         '../Shaders/Materials/ErosionMaterial'
-=======
-        '../Shaders/Materials/Water',
-        '../Shaders/Materials/WoodMaterial'
->>>>>>> 05ed04d7
     ], function(
         when,
         loadImage,
@@ -69,14 +65,10 @@
         RefractionMaterial,
         StripeMaterial,
         TieDyeMaterial,
-<<<<<<< HEAD
         WoodMaterial,
+        WaterMaterial,
         RimLightingMaterial,
         ErosionMaterial) {
-=======
-        WaterMaterial,
-        WoodMaterial) {
->>>>>>> 05ed04d7
     "use strict";
 
     /**
@@ -998,33 +990,10 @@
     Material._materialCache.addMaterial(Material.BrickType, {
         type : Material.BrickType,
         uniforms : {
-<<<<<<< HEAD
             brickColor : new Color(0.6, 0.3, 0.1, 1.0),
             mortarColor : new Color(0.8, 0.8, 0.7, 1.0),
             brickSize : new Cartesian2(0.3, 0.15),
             brickPct : new Cartesian2(0.9, 0.85),
-=======
-            brickColor : {
-                red : 0.6,
-                green : 0.3,
-                blue : 0.1,
-                alpha : 1.0
-            },
-            mortarColor : {
-                red : 0.8,
-                green : 0.8,
-                blue : 0.7,
-                alpha : 1.0
-            },
-            brickSize : {
-                x : 0.30,
-                y : 0.15
-            },
-            brickPct : {
-                x : 0.90,
-                y : 0.85
-            },
->>>>>>> 05ed04d7
             brickRoughness : 0.2,
             mortarRoughness : 0.1
         },
@@ -1145,26 +1114,6 @@
         source : BlobMaterial
     });
 
-<<<<<<< HEAD
-    Material.RimLightingType = 'RimLighting';
-    Material._materialCache.addMaterial(Material.RimLightingType, {
-        type : Material.RimLightingType,
-        uniforms : {
-            color : new Color(1.0, 0.0, 0.0, 0.7),
-            rimColor : new Color(1.0, 1.0, 1.0, 0.4),
-            width : 0.3
-        },
-        source : RimLightingMaterial
-    });
-
-    Material.ErosionType = 'Erosion';
-    Material._materialCache.addMaterial(Material.ErosionType, {
-        type : Material.ErosionType,
-        uniforms : {
-            time : 1.0
-        },
-        source : ErosionMaterial
-=======
     Material.WaterType = 'Water';
     Material._materialCache.addMaterial(Material.WaterType, {
         type : Material.WaterType,
@@ -1190,7 +1139,26 @@
             fadeFactor : 1.0
         },
         source : WaterMaterial
->>>>>>> 05ed04d7
+    });
+
+    Material.RimLightingType = 'RimLighting';
+    Material._materialCache.addMaterial(Material.RimLightingType, {
+        type : Material.RimLightingType,
+        uniforms : {
+            color : new Color(1.0, 0.0, 0.0, 0.7),
+            rimColor : new Color(1.0, 1.0, 1.0, 0.4),
+            width : 0.3
+        },
+        source : RimLightingMaterial
+    });
+
+    Material.ErosionType = 'Erosion';
+    Material._materialCache.addMaterial(Material.ErosionType, {
+        type : Material.ErosionType,
+        uniforms : {
+            time : 1.0
+        },
+        source : ErosionMaterial
     });
 
     return Material;
