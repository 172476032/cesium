define([
        '../Core/Cartesian2',
        '../Core/Cartesian3',
        '../Core/Cartesian4',
        '../Core/ClippingPlaneCollection',
        '../Core/Color',
        '../Core/combine',
        '../Core/ComponentDatatype',
        '../Core/defaultValue',
        '../Core/defined',
        '../Core/defineProperties',
        '../Core/destroyObject',
        '../Core/DeveloperError',
        '../Core/FeatureDetection',
        '../Core/getStringFromTypedArray',
        '../Core/Math',
        '../Core/Matrix3',
        '../Core/Matrix4',
        '../Core/oneTimeWarning',
        '../Core/OrthographicFrustum',
        '../Core/Plane',
        '../Core/PrimitiveType',
        '../Core/RuntimeError',
        '../Core/Transforms',
        '../Renderer/Buffer',
        '../Renderer/BufferUsage',
        '../Renderer/DrawCommand',
        '../Renderer/Pass',
        '../Renderer/RenderState',
        '../Renderer/ShaderProgram',
        '../Renderer/ShaderSource',
        '../Renderer/VertexArray',
        '../ThirdParty/when',
        './BlendingState',
        './Cesium3DTileBatchTable',
        './Cesium3DTileFeature',
        './Cesium3DTileFeatureTable',
        './SceneMode',
        './ShadowMode'
    ], function(
        Cartesian2,
        Cartesian3,
        Cartesian4,
        ClippingPlaneCollection,
        Color,
        combine,
        ComponentDatatype,
        defaultValue,
        defined,
        defineProperties,
        destroyObject,
        DeveloperError,
        FeatureDetection,
        getStringFromTypedArray,
        CesiumMath,
        Matrix3,
        Matrix4,
        oneTimeWarning,
        OrthographicFrustum,
        Plane,
        PrimitiveType,
        RuntimeError,
        Transforms,
        Buffer,
        BufferUsage,
        DrawCommand,
        Pass,
        RenderState,
        ShaderProgram,
        ShaderSource,
        VertexArray,
        when,
        BlendingState,
        Cesium3DTileBatchTable,
        Cesium3DTileFeature,
        Cesium3DTileFeatureTable,
        SceneMode,
        ShadowMode) {
    'use strict';

    // Bail out if the browser doesn't support typed arrays, to prevent the setup function
    // from failing, since we won't be able to create a WebGL context anyway.
    if (!FeatureDetection.supportsTypedArrays()) {
        return {};
    }

    /**
     * Represents the contents of a
     * {@link https://github.com/AnalyticalGraphicsInc/3d-tiles/blob/master/TileFormats/PointCloud/README.md|Points}
     * tile in a {@link https://github.com/AnalyticalGraphicsInc/3d-tiles/blob/master/README.md|3D Tiles} tileset.
     * <p>
     * Implements the {@link Cesium3DTileContent} interface.
     * </p>
     *
     * @alias PointCloud3DTileContent
     * @constructor
     *
     * @private
     */
    function PointCloud3DTileContent(tileset, tile, resource, arrayBuffer, byteOffset) {
        this._tileset = tileset;
        this._tile = tile;
        this._resource = resource;

        // Hold onto the payload until the render resources are created
        this._parsedContent = undefined;

        this._drawCommand = undefined;
        this._pickCommand = undefined;
        this._pickId = undefined; // Only defined when batchTable is undefined
        this._isTranslucent = false;
        this._styleTranslucent = false;
        this._constantColor = Color.clone(Color.WHITE);
        this._rtcCenter = undefined;
        this._batchTable = undefined; // Used when feature table contains BATCH_ID semantic

        // These values are used to regenerate the shader when the style changes
        this._styleableShaderAttributes = undefined;
        this._isQuantized = false;
        this._isOctEncoded16P = false;
        this._isRGB565 = false;
        this._hasColors = false;
        this._hasNormals = false;
        this._hasBatchIds = false;

        // Used to regenerate shader when clipping on this tile changes
        this._isClipped = false;
        this._unionClippingRegions = false;

        // Use per-point normals to hide back-facing points.
        this.backFaceCulling = false;
        this._backFaceCulling = false;

        this._opaqueRenderState = undefined;
        this._translucentRenderState = undefined;

        this._highlightColor = Color.clone(Color.WHITE);
        this._pointSize = 1.0;
        this._quantizedVolumeScale = undefined;
        this._quantizedVolumeOffset = undefined;

        this._modelMatrix = Matrix4.clone(Matrix4.IDENTITY);
        this._mode = undefined;

        this._readyPromise = when.defer();
        this._pointsLength = 0;
        this._geometryByteLength = 0;

        this._features = undefined;

        this._modelViewMatrix = Matrix4.clone(Matrix4.IDENTITY);

        /**
         * @inheritdoc Cesium3DTileContent#featurePropertiesDirty
         */
        this.featurePropertiesDirty = false;

        // Options for geometric error based attenuation
        this._attenuation = false;
        this._geometricErrorScale = undefined;
        this._maximumAttenuation = undefined;
        this._baseResolution = undefined;
        this._baseResolutionApproximation = undefined;

        initialize(this, arrayBuffer, byteOffset);
    }

    defineProperties(PointCloud3DTileContent.prototype, {
        /**
         * @inheritdoc Cesium3DTileContent#featuresLength
         */
        featuresLength : {
            get : function() {
                if (defined(this._batchTable)) {
                    return this._batchTable.featuresLength;
                }
                return 0;
            }
        },

        /**
         * @inheritdoc Cesium3DTileContent#pointsLength
         */
        pointsLength : {
            get : function() {
                return this._pointsLength;
            }
        },

        /**
         * @inheritdoc Cesium3DTileContent#trianglesLength
         */
        trianglesLength : {
            get : function() {
                return 0;
            }
        },

        /**
         * @inheritdoc Cesium3DTileContent#geometryByteLength
         */
        geometryByteLength : {
            get : function() {
                return this._geometryByteLength;
            }
        },

        /**
         * @inheritdoc Cesium3DTileContent#texturesByteLength
         */
        texturesByteLength : {
            get : function() {
                return 0;
            }
        },

        /**
         * @inheritdoc Cesium3DTileContent#batchTableByteLength
         */
        batchTableByteLength : {
            get : function() {
                if (defined(this._batchTable)) {
                    return this._batchTable.memorySizeInBytes;
                }
                return 0;
            }
        },

        /**
         * @inheritdoc Cesium3DTileContent#innerContents
         */
        innerContents : {
            get : function() {
                return undefined;
            }
        },

        /**
         * @inheritdoc Cesium3DTileContent#readyPromise
         */
        readyPromise : {
            get : function() {
                return this._readyPromise.promise;
            }
        },

        /**
         * @inheritdoc Cesium3DTileContent#tileset
         */
        tileset : {
            get : function() {
                return this._tileset;
            }
        },

        /**
         * @inheritdoc Cesium3DTileContent#tile
         */
        tile : {
            get : function() {
                return this._tile;
            }
        },

        /**
         * @inheritdoc Cesium3DTileContent#url
         */
        url : {
            get : function() {
                return this._resource.getUrlComponent(true);
            }
        },

        /**
         * @inheritdoc Cesium3DTileContent#batchTable
         */
        batchTable : {
            get : function() {
                return this._batchTable;
            }
        }
    });

    var sizeOfUint32 = Uint32Array.BYTES_PER_ELEMENT;

    function initialize(content, arrayBuffer, byteOffset) {
        byteOffset = defaultValue(byteOffset, 0);

        var uint8Array = new Uint8Array(arrayBuffer);
        var view = new DataView(arrayBuffer);
        byteOffset += sizeOfUint32;  // Skip magic

        var version = view.getUint32(byteOffset, true);
        if (version !== 1) {
            throw new RuntimeError('Only Point Cloud tile version 1 is supported.  Version ' + version + ' is not.');
        }
        byteOffset += sizeOfUint32;

        // Skip byteLength
        byteOffset += sizeOfUint32;

        var featureTableJsonByteLength = view.getUint32(byteOffset, true);
        if (featureTableJsonByteLength === 0) {
            throw new RuntimeError('Feature table must have a byte length greater than zero');
        }
        byteOffset += sizeOfUint32;

        var featureTableBinaryByteLength = view.getUint32(byteOffset, true);
        byteOffset += sizeOfUint32;

        var batchTableJsonByteLength = view.getUint32(byteOffset, true);
        byteOffset += sizeOfUint32;
        var batchTableBinaryByteLength = view.getUint32(byteOffset, true);
        byteOffset += sizeOfUint32;

        var featureTableString = getStringFromTypedArray(uint8Array, byteOffset, featureTableJsonByteLength);
        var featureTableJson = JSON.parse(featureTableString);
        byteOffset += featureTableJsonByteLength;

        var featureTableBinary = new Uint8Array(arrayBuffer, byteOffset, featureTableBinaryByteLength);
        byteOffset += featureTableBinaryByteLength;

        // Get the batch table JSON and binary
        var batchTableJson;
        var batchTableBinary;
        if (batchTableJsonByteLength > 0) {
            // Has a batch table JSON
            var batchTableString = getStringFromTypedArray(uint8Array, byteOffset, batchTableJsonByteLength);
            batchTableJson = JSON.parse(batchTableString);
            byteOffset += batchTableJsonByteLength;

            if (batchTableBinaryByteLength > 0) {
                // Has a batch table binary
                batchTableBinary = new Uint8Array(arrayBuffer, byteOffset, batchTableBinaryByteLength);
                byteOffset += batchTableBinaryByteLength;
            }
        }

        var featureTable = new Cesium3DTileFeatureTable(featureTableJson, featureTableBinary);

        var pointsLength = featureTable.getGlobalProperty('POINTS_LENGTH');
        featureTable.featuresLength = pointsLength;

        if (!defined(pointsLength)) {
            throw new RuntimeError('Feature table global property: POINTS_LENGTH must be defined');
        }

        // Get the positions
        var positions;
        var isQuantized = false;

        if (defined(featureTableJson.POSITION)) {
            positions = featureTable.getPropertyArray('POSITION', ComponentDatatype.FLOAT, 3);
            var rtcCenter = featureTable.getGlobalProperty('RTC_CENTER', ComponentDatatype.FLOAT, 3);
            if (defined(rtcCenter)) {
                content._rtcCenter = Cartesian3.unpack(rtcCenter);
            }
        } else if (defined(featureTableJson.POSITION_QUANTIZED)) {
            positions = featureTable.getPropertyArray('POSITION_QUANTIZED', ComponentDatatype.UNSIGNED_SHORT, 3);
            isQuantized = true;

            var quantizedVolumeScale = featureTable.getGlobalProperty('QUANTIZED_VOLUME_SCALE', ComponentDatatype.FLOAT, 3);
            if (!defined(quantizedVolumeScale)) {
                throw new RuntimeError('Global property: QUANTIZED_VOLUME_SCALE must be defined for quantized positions.');
            }
            content._quantizedVolumeScale = Cartesian3.unpack(quantizedVolumeScale);

            var quantizedVolumeOffset = featureTable.getGlobalProperty('QUANTIZED_VOLUME_OFFSET', ComponentDatatype.FLOAT, 3);
            if (!defined(quantizedVolumeOffset)) {
                throw new RuntimeError('Global property: QUANTIZED_VOLUME_OFFSET must be defined for quantized positions.');
            }
            content._quantizedVolumeOffset = Cartesian3.unpack(quantizedVolumeOffset);
        }

        if (!defined(positions)) {
            throw new RuntimeError('Either POSITION or POSITION_QUANTIZED must be defined.');
        }

        // Get the colors
        var colors;
        var isTranslucent = false;
        var isRGB565 = false;

        if (defined(featureTableJson.RGBA)) {
            colors = featureTable.getPropertyArray('RGBA', ComponentDatatype.UNSIGNED_BYTE, 4);
            isTranslucent = true;
        } else if (defined(featureTableJson.RGB)) {
            colors = featureTable.getPropertyArray('RGB', ComponentDatatype.UNSIGNED_BYTE, 3);
        } else if (defined(featureTableJson.RGB565)) {
            colors = featureTable.getPropertyArray('RGB565', ComponentDatatype.UNSIGNED_SHORT, 1);
            isRGB565 = true;
        } else if (defined(featureTableJson.CONSTANT_RGBA)) {
            var constantRGBA  = featureTable.getGlobalProperty('CONSTANT_RGBA', ComponentDatatype.UNSIGNED_BYTE, 4);
            content._constantColor = Color.fromBytes(constantRGBA[0], constantRGBA[1], constantRGBA[2], constantRGBA[3], content._constantColor);
        } else {
            // Use a default constant color
            content._constantColor = Color.clone(Color.DARKGRAY, content._constantColor);
        }

        content._isTranslucent = isTranslucent;

        // Get the normals
        var normals;
        var isOctEncoded16P = false;

        if (defined(featureTableJson.NORMAL)) {
            normals = featureTable.getPropertyArray('NORMAL', ComponentDatatype.FLOAT, 3);
        } else if (defined(featureTableJson.NORMAL_OCT16P)) {
            normals = featureTable.getPropertyArray('NORMAL_OCT16P', ComponentDatatype.UNSIGNED_BYTE, 2);
            isOctEncoded16P = true;
        }

        // Get the batchIds and batch table. BATCH_ID does not need to be defined when the point cloud has per-point properties.
        var batchIds;
        if (defined(featureTableJson.BATCH_ID)) {
            batchIds = featureTable.getPropertyArray('BATCH_ID', ComponentDatatype.UNSIGNED_SHORT, 1);

            var batchLength = featureTable.getGlobalProperty('BATCH_LENGTH');
            if (!defined(batchLength)) {
                throw new RuntimeError('Global property: BATCH_LENGTH must be defined when BATCH_ID is defined.');
            }

            if (defined(batchTableBinary)) {
                // Copy the batchTableBinary section and let the underlying ArrayBuffer be freed
                batchTableBinary = new Uint8Array(batchTableBinary);
            }
            content._batchTable = new Cesium3DTileBatchTable(content, batchLength, batchTableJson, batchTableBinary);
        }

        // If points are not batched and there are per-point properties, use these properties for styling purposes
        var styleableProperties;
        if (!defined(batchIds) && defined(batchTableBinary)) {
            styleableProperties = Cesium3DTileBatchTable.getBinaryProperties(pointsLength, batchTableJson, batchTableBinary);

            // WebGL does not support UNSIGNED_INT, INT, or DOUBLE vertex attributes. Convert these to FLOAT.
            for (var name in styleableProperties) {
                if (styleableProperties.hasOwnProperty(name)) {
                    var property = styleableProperties[name];
                    var typedArray = property.typedArray;
                    var componentDatatype = ComponentDatatype.fromTypedArray(typedArray);
                    if (componentDatatype === ComponentDatatype.INT || componentDatatype === ComponentDatatype.UNSIGNED_INT || componentDatatype === ComponentDatatype.DOUBLE) {
                        oneTimeWarning('Cast pnts property to floats', 'Point cloud property "' + name + '" will be casted to a float array because INT, UNSIGNED_INT, and DOUBLE are not valid WebGL vertex attribute types. Some precision may be lost.');
                        property.typedArray = new Float32Array(typedArray);
                    }
                }
            }
        }

        content._parsedContent = {
            positions : positions,
            colors : colors,
            normals : normals,
            batchIds : batchIds,
            styleableProperties : styleableProperties
        };
        content._pointsLength = pointsLength;
        content._isQuantized = isQuantized;
        content._isOctEncoded16P = isOctEncoded16P;
        content._isRGB565 = isRGB565;
        content._hasColors = defined(colors);
        content._hasNormals = defined(normals);
        content._hasBatchIds = defined(batchIds);

        // Compute an approximation for base resolution in case it isn't given.
        // Assume a uniform distribution of points in cubical cells throughout the
        // bounding sphere around the tile.
        // Typical use case is leaves, where lower estimates of interpoint distance might
        // lead to underattenuation.
        var sphereVolume = content._tile.contentBoundingVolume.boundingSphere.volume();
<<<<<<< HEAD
        content._baseResolutionApproximation = Math.pow(sphereVolume / pointsLength, 1.0 / 3.0); // IE doesn't support Math.cbrt
=======
        content._baseResolutionApproximation = CesiumMath.cbrt(sphereVolume / pointsLength);
>>>>>>> 08cdd6ed
    }

    var scratchPointSizeAndTilesetTimeAndGeometricErrorAndDepthMultiplier = new Cartesian4();

    var positionLocation = 0;
    var colorLocation = 1;
    var normalLocation = 2;
    var batchIdLocation = 3;
    var numberOfAttributes = 4;

    var scratchClippingPlaneMatrix = new Matrix4();
    function createResources(content, frameState) {
        var context = frameState.context;
        var parsedContent = content._parsedContent;
        var pointsLength = content._pointsLength;
        var positions = parsedContent.positions;
        var colors = parsedContent.colors;
        var normals = parsedContent.normals;
        var batchIds = parsedContent.batchIds;
        var styleableProperties = parsedContent.styleableProperties;
        var hasStyleableProperties = defined(styleableProperties);
        var isQuantized = content._isQuantized;
        var isOctEncoded16P = content._isOctEncoded16P;
        var isRGB565 = content._isRGB565;
        var isTranslucent = content._isTranslucent;
        var hasColors = content._hasColors;
        var hasNormals = content._hasNormals;
        var hasBatchIds = content._hasBatchIds;

        var batchTable = content._batchTable;
        var hasBatchTable = defined(batchTable);

        var styleableVertexAttributes = [];
        var styleableShaderAttributes = {};
        content._styleableShaderAttributes = styleableShaderAttributes;

        if (hasStyleableProperties) {
            var attributeLocation = numberOfAttributes;

            for (var name in styleableProperties) {
                if (styleableProperties.hasOwnProperty(name)) {
                    var property = styleableProperties[name];
                    var typedArray = property.typedArray;
                    var componentCount = property.componentCount;
                    var componentDatatype = ComponentDatatype.fromTypedArray(typedArray);

                    var vertexBuffer = Buffer.createVertexBuffer({
                        context : context,
                        typedArray : property.typedArray,
                        usage : BufferUsage.STATIC_DRAW
                    });

                    content._geometryByteLength += vertexBuffer.sizeInBytes;

                    var vertexAttribute = {
                        index : attributeLocation,
                        vertexBuffer : vertexBuffer,
                        componentsPerAttribute : componentCount,
                        componentDatatype : componentDatatype,
                        normalize : false,
                        offsetInBytes : 0,
                        strideInBytes : 0
                    };

                    styleableVertexAttributes.push(vertexAttribute);
                    styleableShaderAttributes[name] = {
                        location : attributeLocation,
                        componentCount : componentCount
                    };
                    ++attributeLocation;
                }
            }
        }
        var uniformMap = {
            u_pointSizeAndTilesetTimeAndGeometricErrorAndDepthMultiplier : function() {
                var scratch = scratchPointSizeAndTilesetTimeAndGeometricErrorAndDepthMultiplier;
                scratch.x = content._attenuation ? content._maximumAttenuation : content._pointSize;
                scratch.y = content._tileset.timeSinceLoad;

                if (content._attenuation) {
                    var geometricError = content.tile.geometricError;
                    if (geometricError === 0) {
                        geometricError = defined(content._baseResolution) ? content._baseResolution : content._baseResolutionApproximation;
                    }
                    var frustum = frameState.camera.frustum;
                    var depthMultiplier;
                    // Attenuation is maximumAttenuation in 2D/ortho
                    if (frameState.mode === SceneMode.SCENE2D || frustum instanceof OrthographicFrustum) {
                        depthMultiplier = Number.POSITIVE_INFINITY;
                    } else {
                        depthMultiplier = context.drawingBufferHeight / frameState.camera.frustum.sseDenominator;
                    }

                    scratch.z = geometricError * content._geometricErrorScale;
                    scratch.w = depthMultiplier;
                }

                return scratch;
            },
            u_highlightColor : function() {
                return content._highlightColor;
            },
            u_constantColor : function() {
                return content._constantColor;
            },
            u_clippingPlanesLengthRange : function() {
                var clippingPlanes = content._tileset.clippingPlanes;
                if (!defined(clippingPlanes) || !clippingPlanes.enabled) {
                    return Cartesian3.ZERO;
                }
                return clippingPlanes.lengthRange;
            },
            u_clippingPlanes : function() {
                var clippingPlanes = content._tileset.clippingPlanes;
                return (!defined(clippingPlanes) || !clippingPlanes.enabled) ? context.defaultTexture : clippingPlanes.texture;
            },
            u_clippingPlanesEdgeStyle : function() {
                var clippingPlanes = content._tileset.clippingPlanes;
                if (!defined(clippingPlanes)) {
                    return Color.WHITE.withAlpha(0.0);
                }

                var style = Color.clone(clippingPlanes.edgeColor);
                style.alpha = clippingPlanes.edgeWidth;
                return style;
            },
            u_clippingPlanesMatrix : function() {
                var clippingPlanes = content._tileset.clippingPlanes;
                if (!defined(clippingPlanes)) {
                    return Matrix4.IDENTITY;
                }
                return Matrix4.multiply(content._modelViewMatrix, clippingPlanes.modelMatrix, scratchClippingPlaneMatrix);
            }
        };

        if (isQuantized) {
            uniformMap = combine(uniformMap, {
                u_quantizedVolumeScale : function() {
                    return content._quantizedVolumeScale;
                }
            });
        }

        var positionsVertexBuffer = Buffer.createVertexBuffer({
            context : context,
            typedArray : positions,
            usage : BufferUsage.STATIC_DRAW
        });
        content._geometryByteLength += positionsVertexBuffer.sizeInBytes;

        var colorsVertexBuffer;
        if (hasColors) {
            colorsVertexBuffer = Buffer.createVertexBuffer({
                context : context,
                typedArray : colors,
                usage : BufferUsage.STATIC_DRAW
            });
            content._geometryByteLength += colorsVertexBuffer.sizeInBytes;
        }

        var normalsVertexBuffer;
        if (hasNormals) {
            normalsVertexBuffer = Buffer.createVertexBuffer({
                context : context,
                typedArray : normals,
                usage : BufferUsage.STATIC_DRAW
            });
            content._geometryByteLength += normalsVertexBuffer.sizeInBytes;
        }

        var batchIdsVertexBuffer;
        if (hasBatchIds) {
            batchIdsVertexBuffer = Buffer.createVertexBuffer({
                context : context,
                typedArray : batchIds,
                usage : BufferUsage.STATIC_DRAW
            });
            content._geometryByteLength += batchIdsVertexBuffer.sizeInBytes;
        }

        var attributes = [];
        if (isQuantized) {
            attributes.push({
                index : positionLocation,
                vertexBuffer : positionsVertexBuffer,
                componentsPerAttribute : 3,
                componentDatatype : ComponentDatatype.UNSIGNED_SHORT,
                normalize : true, // Convert position to 0 to 1 before entering the shader
                offsetInBytes : 0,
                strideInBytes : 0
            });
        } else {
            attributes.push({
                index : positionLocation,
                vertexBuffer : positionsVertexBuffer,
                componentsPerAttribute : 3,
                componentDatatype : ComponentDatatype.FLOAT,
                normalize : false,
                offsetInBytes : 0,
                strideInBytes : 0
            });
        }

        if (hasColors) {
            if (isRGB565) {
                attributes.push({
                    index : colorLocation,
                    vertexBuffer : colorsVertexBuffer,
                    componentsPerAttribute : 1,
                    componentDatatype : ComponentDatatype.UNSIGNED_SHORT,
                    normalize : false,
                    offsetInBytes : 0,
                    strideInBytes : 0
                });
            } else {
                var colorComponentsPerAttribute = isTranslucent ? 4 : 3;
                attributes.push({
                    index : colorLocation,
                    vertexBuffer : colorsVertexBuffer,
                    componentsPerAttribute : colorComponentsPerAttribute,
                    componentDatatype : ComponentDatatype.UNSIGNED_BYTE,
                    normalize : true,
                    offsetInBytes : 0,
                    strideInBytes : 0
                });
            }
        }

        if (hasNormals) {
            if (isOctEncoded16P) {
                attributes.push({
                    index : normalLocation,
                    vertexBuffer : normalsVertexBuffer,
                    componentsPerAttribute : 2,
                    componentDatatype : ComponentDatatype.UNSIGNED_BYTE,
                    normalize : false,
                    offsetInBytes : 0,
                    strideInBytes : 0
                });
            } else {
                attributes.push({
                    index : normalLocation,
                    vertexBuffer : normalsVertexBuffer,
                    componentsPerAttribute : 3,
                    componentDatatype : ComponentDatatype.FLOAT,
                    normalize : false,
                    offsetInBytes : 0,
                    strideInBytes : 0
                });
            }
        }

        if (hasBatchIds) {
            attributes.push({
                index : batchIdLocation,
                vertexBuffer : batchIdsVertexBuffer,
                componentsPerAttribute : 1,
                componentDatatype : ComponentDatatype.fromTypedArray(batchIds),
                normalize : false,
                offsetInBytes : 0,
                strideInBytes : 0
            });
        }

        if (hasStyleableProperties) {
            attributes = attributes.concat(styleableVertexAttributes);
        }

        var vertexArray = new VertexArray({
            context : context,
            attributes : attributes
        });

        var drawUniformMap = uniformMap;

        if (hasBatchTable) {
            drawUniformMap = batchTable.getUniformMapCallback()(uniformMap);
        }

        var pickUniformMap;

        if (hasBatchTable) {
            pickUniformMap = batchTable.getPickUniformMapCallback()(uniformMap);
        } else {
            content._pickId = context.createPickId({
                primitive : content._tileset,
                content : content
            });

            pickUniformMap = combine(uniformMap, {
                czm_pickColor : function() {
                    return content._pickId.color;
                }
            });
        }

        content._opaqueRenderState = RenderState.fromCache({
            depthTest : {
                enabled : true
            }
        });

        content._translucentRenderState = RenderState.fromCache({
            depthTest : {
                enabled : true
            },
            depthMask : false,
            blending : BlendingState.ALPHA_BLEND
        });

        content._drawCommand = new DrawCommand({
            boundingVolume : undefined, // Updated in update
            cull : false, // Already culled by 3D Tiles
            modelMatrix : new Matrix4(),
            primitiveType : PrimitiveType.POINTS,
            vertexArray : vertexArray,
            count : pointsLength,
            shaderProgram : undefined, // Updated in createShaders
            uniformMap : drawUniformMap,
            renderState : isTranslucent ? content._translucentRenderState : content._opaqueRenderState,
            pass : isTranslucent ? Pass.TRANSLUCENT : Pass.CESIUM_3D_TILE,
            owner : content,
            castShadows : false,
            receiveShadows : false
        });

        content._pickCommand = new DrawCommand({
            boundingVolume : undefined, // Updated in update
            cull : false, // Already culled by 3D Tiles
            modelMatrix : new Matrix4(),
            primitiveType : PrimitiveType.POINTS,
            vertexArray : vertexArray,
            count : pointsLength,
            shaderProgram : undefined, // Updated in createShaders
            uniformMap : pickUniformMap,
            renderState : isTranslucent ? content._translucentRenderState : content._opaqueRenderState,
            pass : isTranslucent ? Pass.TRANSLUCENT : Pass.CESIUM_3D_TILE,
            owner : content
        });
    }

    var defaultProperties = ['POSITION', 'COLOR', 'NORMAL', 'POSITION_ABSOLUTE'];

    function getStyleableProperties(source, properties) {
        // Get all the properties used by this style
        var regex = /czm_tiles3d_style_(\w+)/g;
        var matches = regex.exec(source);
        while (matches !== null) {
            var name = matches[1];
            if (properties.indexOf(name) === -1) {
                properties.push(name);
            }
            matches = regex.exec(source);
        }
    }

    function getVertexAttribute(vertexArray, index) {
        var numberOfAttributes = vertexArray.numberOfAttributes;
        for (var i = 0; i < numberOfAttributes; ++i) {
            var attribute = vertexArray.getAttribute(i);
            if (attribute.index === index) {
                return attribute;
            }
        }
    }

    function modifyStyleFunction(source) {
        // Replace occurrences of czm_tiles3d_style_DEFAULTPROPERTY
        var length = defaultProperties.length;
        for (var i = 0; i < length; ++i) {
            var property = defaultProperties[i];
            var styleName = 'czm_tiles3d_style_' + property;
            var replaceName = property.toLowerCase();
            source = source.replace(new RegExp(styleName + '(\\W)', 'g'), replaceName + '$1');
        }

        // Edit the function header to accept the point position, color, and normal
        return source.replace('()', '(vec3 position, vec3 position_absolute, vec4 color, vec3 normal)');
    }

    function createShaders(content, frameState, style) {
        var i;
        var name;
        var attribute;

        var context = frameState.context;
        var batchTable = content._batchTable;
        var hasBatchTable = defined(batchTable);
        var hasStyle = defined(style);
        var isQuantized = content._isQuantized;
        var isOctEncoded16P = content._isOctEncoded16P;
        var isRGB565 = content._isRGB565;
        var isTranslucent = content._isTranslucent;
        var hasColors = content._hasColors;
        var hasNormals = content._hasNormals;
        var hasBatchIds = content._hasBatchIds;
        var backFaceCulling = content._backFaceCulling;
        var vertexArray = content._drawCommand.vertexArray;
        var clippingPlanes = content._tileset.clippingPlanes;
        var attenuation = content._attenuation;

        var colorStyleFunction;
        var showStyleFunction;
        var pointSizeStyleFunction;
        var styleTranslucent = isTranslucent;

        if (hasBatchTable) {
            // Styling is handled in the batch table
            hasStyle = false;
        }

        if (hasStyle) {
            var shaderState = {
                translucent : false
            };
            colorStyleFunction = style.getColorShaderFunction('getColorFromStyle', 'czm_tiles3d_style_', shaderState);
            showStyleFunction = style.getShowShaderFunction('getShowFromStyle', 'czm_tiles3d_style_', shaderState);
            pointSizeStyleFunction = style.getPointSizeShaderFunction('getPointSizeFromStyle', 'czm_tiles3d_style_', shaderState);
            if (defined(colorStyleFunction) && shaderState.translucent) {
                styleTranslucent = true;
            }
        }

        content._styleTranslucent = styleTranslucent;

        var hasColorStyle = defined(colorStyleFunction);
        var hasShowStyle = defined(showStyleFunction);
        var hasPointSizeStyle = defined(pointSizeStyleFunction);
        var hasClippedContent = defined(clippingPlanes) && clippingPlanes.enabled && content._tile._isClipped;

        // Get the properties in use by the style
        var styleableProperties = [];

        if (hasColorStyle) {
            getStyleableProperties(colorStyleFunction, styleableProperties);
            colorStyleFunction = modifyStyleFunction(colorStyleFunction);
        }
        if (hasShowStyle) {
            getStyleableProperties(showStyleFunction, styleableProperties);
            showStyleFunction = modifyStyleFunction(showStyleFunction);
        }
        if (hasPointSizeStyle) {
            getStyleableProperties(pointSizeStyleFunction, styleableProperties);
            pointSizeStyleFunction = modifyStyleFunction(pointSizeStyleFunction);
        }

        var usesColorSemantic = styleableProperties.indexOf('COLOR') >= 0;
        var usesNormalSemantic = styleableProperties.indexOf('NORMAL') >= 0;

        // Split default properties from user properties
        var userProperties = styleableProperties.filter(function(property) { return defaultProperties.indexOf(property) === -1; });

        if (usesNormalSemantic && !hasNormals) {
            throw new RuntimeError('Style references the NORMAL semantic but the point cloud does not have normals');
        }

        // Disable vertex attributes that aren't used in the style, enable attributes that are
        var styleableShaderAttributes = content._styleableShaderAttributes;
        for (name in styleableShaderAttributes) {
            if (styleableShaderAttributes.hasOwnProperty(name)) {
                attribute = styleableShaderAttributes[name];
                var enabled = (userProperties.indexOf(name) >= 0);
                var vertexAttribute = getVertexAttribute(vertexArray, attribute.location);
                vertexAttribute.enabled = enabled;
            }
        }

        var usesColors = hasColors && (!hasColorStyle || usesColorSemantic);
        if (hasColors) {
            // Disable the color vertex attribute if the color style does not reference the color semantic
            var colorVertexAttribute = getVertexAttribute(vertexArray, colorLocation);
            colorVertexAttribute.enabled = usesColors;
        }

        var attributeLocations = {
            a_position : positionLocation
        };
        if (usesColors) {
            attributeLocations.a_color = colorLocation;
        }
        if (hasNormals) {
            attributeLocations.a_normal = normalLocation;
        }
        if (hasBatchIds) {
            attributeLocations.a_batchId = batchIdLocation;
        }

        var attributeDeclarations = '';

        var length = userProperties.length;
        for (i = 0; i < length; ++i) {
            name = userProperties[i];
            attribute = styleableShaderAttributes[name];
            if (!defined(attribute)) {
                throw new RuntimeError('Style references a property "' + name + '" that does not exist or is not styleable.');
            }

            var componentCount = attribute.componentCount;
            var attributeName = 'czm_tiles3d_style_' + name;
            var attributeType;
            if (componentCount === 1) {
                attributeType = 'float';
            } else {
                attributeType = 'vec' + componentCount;
            }

            attributeDeclarations += 'attribute ' + attributeType + ' ' + attributeName + '; \n';
            attributeLocations[attributeName] = attribute.location;
        }

        var vs = 'attribute vec3 a_position; \n' +
                 'varying vec4 v_color; \n' +
                 'uniform vec4 u_pointSizeAndTilesetTimeAndGeometricErrorAndDepthMultiplier; \n' +
                 'uniform vec4 u_constantColor; \n' +
                 'uniform vec4 u_highlightColor; \n';
        vs += 'float u_pointSize; \n' +
              'float u_tilesetTime; \n';

        if (attenuation) {
            vs += 'float u_geometricError; \n' +
                  'float u_depthMultiplier; \n';
        }

        vs += attributeDeclarations;

        if (usesColors) {
            if (isTranslucent) {
                vs += 'attribute vec4 a_color; \n';
            } else if (isRGB565) {
                vs += 'attribute float a_color; \n' +
                      'const float SHIFT_RIGHT_11 = 1.0 / 2048.0; \n' +
                      'const float SHIFT_RIGHT_5 = 1.0 / 32.0; \n' +
                      'const float SHIFT_LEFT_11 = 2048.0; \n' +
                      'const float SHIFT_LEFT_5 = 32.0; \n' +
                      'const float NORMALIZE_6 = 1.0 / 64.0; \n' +
                      'const float NORMALIZE_5 = 1.0 / 32.0; \n';
            } else {
                vs += 'attribute vec3 a_color; \n';
            }
        }
        if (hasNormals) {
            if (isOctEncoded16P) {
                vs += 'attribute vec2 a_normal; \n';
            } else {
                vs += 'attribute vec3 a_normal; \n';
            }
        }

        if (hasBatchIds) {
            vs += 'attribute float a_batchId; \n';
        }

        if (isQuantized) {
            vs += 'uniform vec3 u_quantizedVolumeScale; \n';
        }

        if (hasColorStyle) {
            vs += colorStyleFunction;
        }

        if (hasShowStyle) {
            vs += showStyleFunction;
        }

        if (hasPointSizeStyle) {
            vs += pointSizeStyleFunction;
        }

        vs += 'void main() \n' +
              '{ \n' +
              '    u_pointSize = u_pointSizeAndTilesetTimeAndGeometricErrorAndDepthMultiplier.x; \n' +
              '    u_tilesetTime = u_pointSizeAndTilesetTimeAndGeometricErrorAndDepthMultiplier.y; \n';

        if (attenuation) {
            vs += '    u_geometricError = u_pointSizeAndTilesetTimeAndGeometricErrorAndDepthMultiplier.z; \n' +
                  '    u_depthMultiplier = u_pointSizeAndTilesetTimeAndGeometricErrorAndDepthMultiplier.w; \n';
        }

        if (usesColors) {
            if (isTranslucent) {
                vs += '    vec4 color = a_color; \n';
            } else if (isRGB565) {
                vs += '    float compressed = a_color; \n' +
                      '    float r = floor(compressed * SHIFT_RIGHT_11); \n' +
                      '    compressed -= r * SHIFT_LEFT_11; \n' +
                      '    float g = floor(compressed * SHIFT_RIGHT_5); \n' +
                      '    compressed -= g * SHIFT_LEFT_5; \n' +
                      '    float b = compressed; \n' +
                      '    vec3 rgb = vec3(r * NORMALIZE_5, g * NORMALIZE_6, b * NORMALIZE_5); \n' +
                      '    vec4 color = vec4(rgb, 1.0); \n';
            } else {
                vs += '    vec4 color = vec4(a_color, 1.0); \n';
            }
        } else {
            vs += '    vec4 color = u_constantColor; \n';
        }

        if (isQuantized) {
            vs += '    vec3 position = a_position * u_quantizedVolumeScale; \n';
        } else {
            vs += '    vec3 position = a_position; \n';
        }
        vs += '    vec3 position_absolute = vec3(czm_model * vec4(position, 1.0)); \n';

        if (hasNormals) {
            if (isOctEncoded16P) {
                vs += '    vec3 normal = czm_octDecode(a_normal); \n';
            } else {
                vs += '    vec3 normal = a_normal; \n';
            }
        } else {
            vs += '    vec3 normal = vec3(1.0); \n';
        }

        if (hasColorStyle) {
            vs += '    color = getColorFromStyle(position, position_absolute, color, normal); \n';
        }

        if (hasShowStyle) {
            vs += '    float show = float(getShowFromStyle(position, position_absolute, color, normal)); \n';
        }

        if (hasPointSizeStyle) {
            vs += '    gl_PointSize = getPointSizeFromStyle(position, position_absolute, color, normal); \n';
        } else if (attenuation) {
            vs += '    vec4 positionEC = czm_modelView * vec4(position, 1.0); \n' +
                  '    float depth = -positionEC.z; \n' +
                  // compute SSE for this point
                  '    gl_PointSize = min((u_geometricError / depth) * u_depthMultiplier, u_pointSize); \n';
        } else {
            vs += '    gl_PointSize = u_pointSize; \n';
        }

        vs += '    color = color * u_highlightColor; \n';

        if (hasNormals) {
            vs += '    normal = czm_normal * normal; \n' +
                  '    float diffuseStrength = czm_getLambertDiffuse(czm_sunDirectionEC, normal); \n' +
                  '    diffuseStrength = max(diffuseStrength, 0.4); \n' + // Apply some ambient lighting
                  '    color.xyz *= diffuseStrength; \n';
        }

        vs += '    v_color = color; \n' +
              '    gl_Position = czm_modelViewProjection * vec4(position, 1.0); \n';

        if (hasNormals && backFaceCulling) {
            vs += '    float visible = step(-normal.z, 0.0); \n' +
                  '    gl_Position *= visible; \n' +
                  '    gl_PointSize *= visible; \n';
        }

        if (hasShowStyle) {
            vs += '    gl_Position *= show; \n' +
                  '    gl_PointSize *= show; \n';
        }

        vs += '} \n';

        var fs = 'varying vec4 v_color; \n';

        if (hasClippedContent) {
            fs += 'uniform vec3 u_clippingPlanesLengthRange;' +
                  'uniform sampler2D u_clippingPlanes; \n' +
                  'uniform mat4 u_clippingPlanesMatrix; \n' +
                  'uniform vec4 u_clippingPlanesEdgeStyle; \n';
        }

        fs +=  'void main() \n' +
               '{ \n' +
               '    gl_FragColor = v_color; \n';

        if (hasClippedContent) {
            var clippingFunction = clippingPlanes.unionClippingRegions ? 'czm_discardIfClippedWithUnion' : 'czm_discardIfClippedWithIntersect';
            fs += '    #define CLIPPING_PLANES_TEXTURE_WIDTH ' + ClippingPlaneCollection.TEXTURE_WIDTH + '\n' +
                  '    int clippingPlanesLength = int(u_clippingPlanesLengthRange.x); \n' +
                  '    vec2 clippingPlanesRange = u_clippingPlanesLengthRange.yz; \n' +
                  '    float clipDistance = ' + clippingFunction + '(u_clippingPlanes, clippingPlanesLength, clippingPlanesRange, CLIPPING_PLANES_TEXTURE_WIDTH, u_clippingPlanesMatrix); \n' +
                  '    vec4 clippingPlanesEdgeColor = vec4(1.0); \n' +
                  '    clippingPlanesEdgeColor.rgb = u_clippingPlanesEdgeStyle.rgb; \n' +
                  '    float clippingPlanesEdgeWidth = u_clippingPlanesEdgeStyle.a; \n' +
                  '    if (clipDistance > 0.0 && clipDistance < clippingPlanesEdgeWidth) \n' +
                  '    { \n' +
                  '        gl_FragColor = clippingPlanesEdgeColor; \n' +
                  '    } \n';
        }

        fs += '} \n';

        var drawVS = vs;
        var drawFS = fs;

        if (hasBatchTable) {
            // Batched points always use the HIGHLIGHT color blend mode
            drawVS = batchTable.getVertexShaderCallback(false, 'a_batchId', undefined)(drawVS);
            drawFS = batchTable.getFragmentShaderCallback(false, undefined)(drawFS);
        }

        var pickVS = vs;
        var pickFS = fs;

        if (hasBatchTable) {
            pickVS = batchTable.getPickVertexShaderCallback('a_batchId')(pickVS);
            pickFS = batchTable.getPickFragmentShaderCallback()(pickFS);
        } else {
            pickFS = ShaderSource.createPickFragmentShaderSource(pickFS, 'uniform');
        }

        var drawCommand = content._drawCommand;
        if (defined(drawCommand.shaderProgram)) {
            // Destroy the old shader
            drawCommand.shaderProgram.destroy();
        }
        drawCommand.shaderProgram = ShaderProgram.fromCache({
            context : context,
            vertexShaderSource : drawVS,
            fragmentShaderSource : drawFS,
            attributeLocations : attributeLocations
        });

        var pickCommand = content._pickCommand;
        if (defined(pickCommand.shaderProgram)) {
            // Destroy the old shader
            pickCommand.shaderProgram.destroy();
        }
        pickCommand.shaderProgram = ShaderProgram.fromCache({
            context : context,
            vertexShaderSource : pickVS,
            fragmentShaderSource : pickFS,
            attributeLocations : attributeLocations
        });

        try {
            // Check if the shader compiles correctly. If not there is likely a syntax error with the style.
            drawCommand.shaderProgram._bind();
        } catch (error) {
            // Rephrase the error.
            throw new RuntimeError('Error generating style shader: this may be caused by a type mismatch, index out-of-bounds, or other syntax error.');
        }
    }

    function createFeatures(content) {
        var featuresLength = content.featuresLength;
        if (!defined(content._features) && (featuresLength > 0)) {
            var features = new Array(featuresLength);
            for (var i = 0; i < featuresLength; ++i) {
                features[i] = new Cesium3DTileFeature(content, i);
            }
            content._features = features;
        }
    }

    /**
     * @inheritdoc Cesium3DTileContent#hasProperty
     */
    PointCloud3DTileContent.prototype.hasProperty = function(batchId, name) {
        if (defined(this._batchTable)) {
            return this._batchTable.hasProperty(batchId, name);
        }
        return false;
    };

    /**
     * Part of the {@link Cesium3DTileContent} interface.
     *
     * In this context a feature refers to a group of points that share the same BATCH_ID.
     * For example all the points that represent a door in a house point cloud would be a feature.
     *
     * Features are backed by a batch table and can be colored, shown/hidden, picked, etc like features
     * in b3dm and i3dm.
     *
     * When the BATCH_ID semantic is omitted and the point cloud stores per-point properties, they
     * are not accessible by getFeature. They are only used for dynamic styling.
     */
    PointCloud3DTileContent.prototype.getFeature = function(batchId) {
        if (!defined(this._batchTable)) {
            return undefined;
        }
        var featuresLength = this.featuresLength;
        //>>includeStart('debug', pragmas.debug);
        if (!defined(batchId) || (batchId < 0) || (batchId >= featuresLength)) {
            throw new DeveloperError('batchId is required and between zero and featuresLength - 1 (' + (featuresLength - 1) + ').');
        }
        //>>includeEnd('debug');
        createFeatures(this);
        return this._features[batchId];
    };

    /**
     * @inheritdoc Cesium3DTileContent#applyDebugSettings
     */
    PointCloud3DTileContent.prototype.applyDebugSettings = function(enabled, color) {
        this._highlightColor = enabled ? color : Color.WHITE;
    };

    /**
     * @inheritdoc Cesium3DTileContent#applyStyle
     */
    PointCloud3DTileContent.prototype.applyStyle = function(frameState, style) {
        if (defined(this._batchTable)) {
            this._batchTable.applyStyle(frameState, style);
        } else {
            createShaders(this, frameState, style);
        }
    };

    var scratchComputedTranslation = new Cartesian4();
    var scratchComputedMatrixIn2D = new Matrix4();

    /**
     * @inheritdoc Cesium3DTileContent#update
     */
    PointCloud3DTileContent.prototype.update = function(tileset, frameState) {
        var modelMatrix = this._tile.computedTransform;
        var modelMatrixChanged = !Matrix4.equals(this._modelMatrix, modelMatrix);
        var updateModelMatrix = modelMatrixChanged || this._mode !== frameState.mode;

        this._mode = frameState.mode;

        var context = frameState.context;

        // update clipping planes
        var clippingPlanes = this._tileset.clippingPlanes;
        var clippingEnabled = defined(clippingPlanes) && clippingPlanes.enabled && this._tile._isClipped;

        var unionClippingRegions = clippingEnabled ? clippingPlanes.unionClippingRegions : false;

        if (!defined(this._drawCommand)) {
            createResources(this, frameState);
            createShaders(this, frameState, tileset.style);
            updateModelMatrix = true;

            this._readyPromise.resolve(this);
            this._parsedContent = undefined; // Unload
        }

        if (this._isClipped !== clippingEnabled || this._unionClippingRegions !== unionClippingRegions) {
            this._isClipped = clippingEnabled;
            this._unionClippingRegions = unionClippingRegions;

            createShaders(this, frameState, tileset.style);
        }

        // Update attenuation
        var pointCloudShading = this._tileset.pointCloudShading;
        if (defined(pointCloudShading)) {
            var formerAttenuation = this._attenuation;
            this._attenuation = pointCloudShading.attenuation;
            this._geometricErrorScale = pointCloudShading.geometricErrorScale;
            this._maximumAttenuation = defined(pointCloudShading.maximumAttenuation) ? pointCloudShading.maximumAttenuation : tileset.maximumScreenSpaceError;
            this._baseResolution = pointCloudShading.baseResolution;
            if (this._attenuation !== formerAttenuation) {
                createShaders(this, frameState, tileset.style);
            }
        }

        if (updateModelMatrix) {
            Matrix4.clone(modelMatrix, this._modelMatrix);
            if (defined(this._rtcCenter)) {
                Matrix4.multiplyByTranslation(modelMatrix, this._rtcCenter, this._drawCommand.modelMatrix);
            } else if (defined(this._quantizedVolumeOffset)) {
                Matrix4.multiplyByTranslation(modelMatrix, this._quantizedVolumeOffset, this._drawCommand.modelMatrix);
            } else {
                Matrix4.clone(modelMatrix, this._drawCommand.modelMatrix);
            }

            if (frameState.mode !== SceneMode.SCENE3D) {
                var projection = frameState.mapProjection;
                modelMatrix = this._drawCommand.modelMatrix;
                var translation = Matrix4.getColumn(modelMatrix, 3, scratchComputedTranslation);
                if (!Cartesian4.equals(translation, Cartesian4.UNIT_W)) {
                    Transforms.basisTo2D(projection, modelMatrix, modelMatrix);
                } else {
                    var center = this._tile.boundingSphere.center;
                    var to2D = Transforms.wgs84To2DModelMatrix(projection, center, scratchComputedMatrixIn2D);
                    Matrix4.multiply(to2D, modelMatrix, modelMatrix);
                }
            }

            Matrix4.clone(this._drawCommand.modelMatrix, this._pickCommand.modelMatrix);

            var boundingVolume;
            if (defined(this._tile._contentBoundingVolume)) {
                boundingVolume = this._mode === SceneMode.SCENE3D ? this._tile._contentBoundingVolume.boundingSphere : this._tile._contentBoundingVolume2D.boundingSphere;
            } else {
                boundingVolume = this._mode === SceneMode.SCENE3D ? this._tile._boundingVolume.boundingSphere : this._tile._boundingVolume2D.boundingSphere;
            }

            this._drawCommand.boundingVolume = boundingVolume;
            this._pickCommand.boundingVolume = boundingVolume;
        }

        if (clippingEnabled) {
            Matrix4.multiply(context.uniformState.view3D, modelMatrix, this._modelViewMatrix);
        }

        this._drawCommand.castShadows = ShadowMode.castShadows(tileset.shadows);
        this._drawCommand.receiveShadows = ShadowMode.receiveShadows(tileset.shadows);

        if (this.backFaceCulling !== this._backFaceCulling) {
            this._backFaceCulling = this.backFaceCulling;
            createShaders(this, frameState, tileset.style);
        }

        // Update the render state
        var isTranslucent = (this._highlightColor.alpha < 1.0) || (this._constantColor.alpha < 1.0) || this._styleTranslucent;
        this._drawCommand.renderState = isTranslucent ? this._translucentRenderState : this._opaqueRenderState;
        this._drawCommand.pass = isTranslucent ? Pass.TRANSLUCENT : Pass.CESIUM_3D_TILE;

        if (defined(this._batchTable)) {
            this._batchTable.update(tileset, frameState);
        }

        var commandList = frameState.commandList;

        var passes = frameState.passes;
        if (passes.render) {
            commandList.push(this._drawCommand);
        }
        if (passes.pick) {
            commandList.push(this._pickCommand);
        }
    };

    /**
     * @inheritdoc Cesium3DTileContent#isDestroyed
     */
    PointCloud3DTileContent.prototype.isDestroyed = function() {
        return false;
    };

    /**
     * @inheritdoc Cesium3DTileContent#destroy
     */
    PointCloud3DTileContent.prototype.destroy = function() {
        var command = this._drawCommand;
        var pickCommand = this._pickCommand;
        if (defined(command)) {
            command.vertexArray = command.vertexArray && command.vertexArray.destroy();
            command.shaderProgram = command.shaderProgram && command.shaderProgram.destroy();
            pickCommand.shaderProgram = pickCommand.shaderProgram && pickCommand.shaderProgram.destroy();
        }
        this._batchTable = this._batchTable && this._batchTable.destroy();
        return destroyObject(this);
    };

    return PointCloud3DTileContent;
});<|MERGE_RESOLUTION|>--- conflicted
+++ resolved
@@ -467,11 +467,7 @@
         // Typical use case is leaves, where lower estimates of interpoint distance might
         // lead to underattenuation.
         var sphereVolume = content._tile.contentBoundingVolume.boundingSphere.volume();
-<<<<<<< HEAD
-        content._baseResolutionApproximation = Math.pow(sphereVolume / pointsLength, 1.0 / 3.0); // IE doesn't support Math.cbrt
-=======
         content._baseResolutionApproximation = CesiumMath.cbrt(sphereVolume / pointsLength);
->>>>>>> 08cdd6ed
     }
 
     var scratchPointSizeAndTilesetTimeAndGeometricErrorAndDepthMultiplier = new Cartesian4();
