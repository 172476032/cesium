/*global define*/
define([
        '../Core/DeveloperError',
        '../Core/destroyObject',
        '../Core/BoundingSphere',
        '../Core/Cartesian3',
        '../Core/Color'
    ], function(
        DeveloperError,
        destroyObject,
        BoundingSphere,
        Cartesian3,
        Color) {
    "use strict";

    /**
     *
     * @alias Polyline
     * @internalConstructor
     */
    var Polyline = function(polylineTemplate, polylineCollection) {
        var p = polylineTemplate || {};

        this._boundingVolume = undefined;
        this._boundingVolume2D = undefined;
        this._boundingRectangle = undefined;

        this._positions = [];
        if (typeof p.positions !== 'undefined') {
            var newPositions = p.positions;
            var length = newPositions.length;
            var positions = this._positions;
            for ( var i = 0; i < length; ++i) {
                var position = newPositions[i];
                positions.push(new Cartesian3(position.x, position.y, position.z));
            }
<<<<<<< HEAD

            if (positions.length > 0) {
                this._boundingVolume = BoundingSphere.fromPoints(positions);
            }
=======
>>>>>>> a0d39b1a
        }
        this._show = (typeof p.show === 'undefined') ? true : p.show;
        this._width = (typeof p.width === 'undefined') ? 1.0 : p.width;
        this._outlineWidth = (typeof p.outlineWidth === 'undefined') ? 0.0 : p.outlineWidth;
        this._color = (typeof p.color === 'undefined') ?
                new Color(1.0, 1.0, 1.0, 1.0) :
                Color.clone(p.color);

        this._outlineColor = (typeof p.outlineColor === 'undefined') ?
                new Color(1.0, 1.0, 1.0, 1.0) :
                Color.clone(p.outlineColor);

        this._propertiesChanged = new Uint32Array(NUMBER_OF_PROPERTIES);
        this._collection = polylineCollection;
        this._dirty = false;
        this._pickId = undefined;
        this._pickIdThis = p._pickIdThis;
    };

    var SHOW_INDEX = Polyline.SHOW_INDEX = 0;
    var POSITION_INDEX = Polyline.POSITION_INDEX = 1;
    var COLOR_INDEX = Polyline.COLOR_INDEX = 2;
    var OUTLINE_COLOR_INDEX = Polyline.OUTLINE_COLOR_INDEX = 3;
    var WIDTH_INDEX = Polyline.WIDTH_INDEX = 4;
    var OUTLINE_WIDTH_INDEX = Polyline.OUTLINE_WIDTH_INDEX = 5;
    var POSITION_SIZE_INDEX = Polyline.POSITION_SIZE_INDEX = 6;
    Polyline.NUMBER_OF_PROPERTIES = 7;
    var NUMBER_OF_PROPERTIES = Polyline.NUMBER_OF_PROPERTIES;

    /**
     * Returns true if this polyline will be shown.  Call {@link Polyline#setShow}
     * to hide or show a polyline, instead of removing it and re-adding it to the collection.
     *
     * @memberof Polyline
     *
     * @return {Boolean} <code>true</code> if this polyline will be shown; otherwise, <code>false</code>.
     *
     * @see Polyline#setShow
     */
    Polyline.prototype.getShow = function() {
        return this._show;
    };

    /**
     * Determines if this polyline will be shown.  Call this to hide or show a polyline, instead
     * of removing it and re-adding it to the collection.
     *
     * @memberof Polyline
     *
     * @param {Boolean} value Indicates if this polyline will be shown.
     *
     * @see Polyline#getShow
     */
    Polyline.prototype.setShow = function(value) {
        if ((typeof value !== 'undefined') && (this._show !== value)) {
            this._show = value;
            this._makeDirty(SHOW_INDEX);
                }
    };

    /**
     * Returns the polyline's positions.
     *
     * @memberof Polyline
     *
     * @exception {DeveloperError} This object was destroyed, i.e., destroy() was called.
     *
     * @see Polyline#setPositions
     */
    Polyline.prototype.getPositions = function() {
        return this._positions;
    };

    /**
    * Defines the positions of the polyline.
    *
    * @memberof Polyline
    *
    * @exception {DeveloperError} This object was destroyed, i.e., destroy() was called.
     *
    * @see Polyline#getPositions
    *
    * @example
    * polyline.setPositions(
    *   ellipsoid.toCartesians(new Cartographic3(...),
    *                          new Cartographic3(...),
    *                          new Cartographic3(...))
    * );
     */
    Polyline.prototype.setPositions = function(value) {
        var length = 0;
        if (value && typeof value !== 'undefined') {
            length = value.length;
        }
        if (this._positions.length !== length) {
            this._makeDirty(POSITION_SIZE_INDEX);
        }
        var positions = [];
        for ( var i = 0; i < length; ++i) {
            var position = value[i];
            positions.push(new Cartesian3(position.x, position.y, position.z));
        }
        this._positions = positions;

        if (positions.length > 0) {
            this._boundingVolume = BoundingSphere.fromPoints(positions);
        } else {
            this._boundingVolume = undefined;
        }
        this._makeDirty(POSITION_INDEX);
    };

    /**
     * Returns the color of the polyline.
     *
     * @memberof Polyline
     *
     * @exception {DeveloperError} This object was destroyed, i.e., destroy() was called.
     *
     * @return {Color}
     *
     * @see Polyline#setColor
     */
    Polyline.prototype.getColor = function() {
        return this._color;
    };

        /**
     * Sets the color of the polyline.
     *
     * @memberof Polyline
     *
     * @exception {DeveloperError} This object was destroyed, i.e., destroy() was called.
     *
     * @param {Color} value. The color of the polyline.
         *
     * @see Polyline#getColor
         */
    Polyline.prototype.setColor = function(value) {
        var c = this._color;

        if ((typeof value !== 'undefined') && ((c.red !== value.red) || (c.green !== value.green) || (c.blue !== value.blue) || (c.alpha !== value.alpha))) {
            this._color = new Color(value.red, value.green, value.blue, value.alpha);
            this._makeDirty(COLOR_INDEX);
            }
        };

        /**
         * <br /><br />
         * The actual width used is clamped to the minimum and maximum width supported by the WebGL implementation.
         * These can be queried with {@link Context#getMinimumAliasedLineWidth} and
         * {@link Context#getMaximumAliasedLineWidth}.
         *
         * @type Number
         *
    * @see Polyline#width
         * @see Context#getMinimumAliasedLineWidth
         * @see Context#getMaximumAliasedLineWidth
         *
         * @example
         * // 3 pixel total width, 1 pixel interior width
         * polyline.width = 1.0;
         * polyline.outlineWidth = 3.0;
         */
    Polyline.prototype.getWidth = function() {
        return this._width;
    };

        /**
         * <br /><br />
         * The actual width used is clamped to the minimum and maximum width supported by the WebGL implementation.
         * These can be queried with {@link Context#getMinimumAliasedLineWidth} and
         * {@link Context#getMaximumAliasedLineWidth}.
         *
         * @type Number
         *
         * @see Polyline#width
         * @see Context#getMinimumAliasedLineWidth
         * @see Context#getMaximumAliasedLineWidth
         *
         * @example
         * // 3 pixel total width, 1 pixel interior width
         * polyline.width = 1.0;
         * polyline.outlineWidth = 3.0;
         */
    Polyline.prototype.setWidth = function(value) {
        var width = this._width;

        if ((typeof value !== 'undefined') && (value !== width)) {
            this._width = value;
            this._makeDirty(WIDTH_INDEX);
        }
        };

        /**
    * <br /><br />
    * The actual width used is clamped to the minimum and maximum width supported by the WebGL implementation.
    * These can be queried with {@link Context#getMinimumAliasedLineWidth} and
    * {@link Context#getMaximumAliasedLineWidth}.
         *
    * @type Number
    *
    * @see Polyline#outlineWidth
    * @see Context#getMinimumAliasedLineWidth
    * @see Context#getMaximumAliasedLineWidth
     *
    * @example
    * // 3 pixel total width, 1 pixel interior width
    * polyline.width = 1.0;
    * polyline.outlineWidth = 3.0;
         */
    Polyline.prototype.getOutlineWidth = function() {
        return this._outlineWidth;
        };

        /**
    * <br /><br />
    * The actual width used is clamped to the minimum and maximum width supported by the WebGL implementation.
    * These can be queried with {@link Context#getMinimumAliasedLineWidth} and
    * {@link Context#getMaximumAliasedLineWidth}.
         *
    * @type Number
         *
    * @see Polyline#outlineWidth
    * @see Context#getMinimumAliasedLineWidth
    * @see Context#getMaximumAliasedLineWidth
         *
         * @example
    * // 3 pixel total width, 1 pixel interior width
    * polyline.width = 1.0;
    * polyline.outlineWidth = 3.0;
         */
    Polyline.prototype.setOutlineWidth = function(value) {
        var width = this._outlineWidth;

        if ((typeof value !== 'undefined') && (value !== width)) {
            this._outlineWidth = value;
            this._makeDirty(OUTLINE_WIDTH_INDEX);
            }
        };

        /**
     * Returns the outline color of the polyline.
     *
     * @memberof Polyline
     *
     * @exception {DeveloperError} This object was destroyed, i.e., destroy() was called.
     *
     * @return {Color}
     *
     * @see Polyline#setOutlineColor
     */
    Polyline.prototype.getOutlineColor = function() {
        return this._outlineColor;
    };

    /**
     * Returns the outline color of the polyline.
     *
     * @memberof Polyline
     *
     * @exception {DeveloperError} This object was destroyed, i.e., destroy() was called.
     *
     * @return {Color}
     *
     * @see Polyline#setOutlineColor
     */
    Polyline.prototype.setOutlineColor = function(value) {
        var c = this._outlineColor;

        if ((typeof value !== 'undefined') && ((c.red !== value.red) || (c.green !== value.green) || (c.blue !== value.blue) || (c.alpha !== value.alpha))) {
            this._outlineColor = new Color(value.red, value.green, value.blue, value.alpha);
            this._makeDirty(OUTLINE_COLOR_INDEX);
        }
    };

    Polyline.prototype.getPickId = function(context) {
        this._pickId = this._pickId || context.createPickId(this._pickIdThis || this);
        return this._pickId;
    };

    Polyline.prototype._clean = function() {
        this._dirty = false;
        var properties = this._propertiesChanged;
        for ( var k = 0; k < NUMBER_OF_PROPERTIES - 1; ++k) {
            properties[k] = 0;
        }
    };

    Polyline.prototype._getCollection = function() {
        return this._collection;
    };

    Polyline.prototype._getChangedProperties = function() {
        return this._propertiesChanged;
    };

    Polyline.prototype._makeDirty = function(propertyChanged) {
        ++this._propertiesChanged[propertyChanged];
        var c = this._collection;
        if (c) {
            c._updatePolyline(propertyChanged, this);
            this._dirty = true;
        }
    };

    Polyline.prototype._destroy = function() {
        this._pickId = this._pickId && this._pickId.destroy();
        this._collection = undefined;
    };

    return Polyline;
});<|MERGE_RESOLUTION|>--- conflicted
+++ resolved
@@ -34,13 +34,10 @@
                 var position = newPositions[i];
                 positions.push(new Cartesian3(position.x, position.y, position.z));
             }
-<<<<<<< HEAD
 
             if (positions.length > 0) {
                 this._boundingVolume = BoundingSphere.fromPoints(positions);
             }
-=======
->>>>>>> a0d39b1a
         }
         this._show = (typeof p.show === 'undefined') ? true : p.show;
         this._width = (typeof p.width === 'undefined') ? 1.0 : p.width;
