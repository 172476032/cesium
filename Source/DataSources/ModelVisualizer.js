--- conflicted
+++ resolved
@@ -28,12 +28,9 @@
     var defaultScale = 1.0;
     var defaultMinimumPixelSize = 0.0;
     var defaultIncrementallyLoadTextures = true;
-<<<<<<< HEAD
     var defaultHeightReference = HeightReference.NONE;
-=======
     var defaultCastShadows = true;
     var defaultReceiveShadows = true;
->>>>>>> 02864b0b
 
     var modelMatrixScratch = new Matrix4();
     var nodeMatrixScratch = new Matrix4();
