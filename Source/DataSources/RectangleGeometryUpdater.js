/*global define*/
define([
        '../Core/Color',
        '../Core/ColorGeometryInstanceAttribute',
        '../Core/defaultValue',
        '../Core/defined',
        '../Core/defineProperties',
        '../Core/destroyObject',
        '../Core/DeveloperError',
        '../Core/Event',
        '../Core/GeometryInstance',
        '../Core/Iso8601',
        '../Core/RectangleGeometry',
        '../Core/RectangleOutlineGeometry',
        '../Core/ShowGeometryInstanceAttribute',
        '../Scene/MaterialAppearance',
        '../Scene/PerInstanceColorAppearance',
        '../Scene/Primitive',
        './ColorMaterialProperty',
        './ConstantProperty',
        './MaterialProperty',
        './Property'
    ], function(
        Color,
        ColorGeometryInstanceAttribute,
        defaultValue,
        defined,
        defineProperties,
        destroyObject,
        DeveloperError,
        Event,
        GeometryInstance,
        Iso8601,
        RectangleGeometry,
        RectangleOutlineGeometry,
        ShowGeometryInstanceAttribute,
        MaterialAppearance,
        PerInstanceColorAppearance,
        Primitive,
        ColorMaterialProperty,
        ConstantProperty,
        MaterialProperty,
        Property) {
    "use strict";

    var defaultMaterial = ColorMaterialProperty.fromColor(Color.WHITE);
    var defaultShow = new ConstantProperty(true);
    var defaultFill = new ConstantProperty(true);
    var defaultOutline = new ConstantProperty(false);
    var defaultOutlineColor = new ConstantProperty(Color.BLACK);

    var GeometryOptions = function(entity) {
        this.id = entity;
        this.vertexFormat = undefined;
        this.rectangle = undefined;
        this.closeBottom = undefined;
        this.closeTop = undefined;
        this.height = undefined;
        this.extrudedHeight = undefined;
        this.granularity = undefined;
        this.stRotation = undefined;
        this.rotation = undefined;
    };

    /**
     * A {@link GeometryUpdater} for rectangles.
     * Clients do not normally create this class directly, but instead rely on {@link DataSourceDisplay}.
     * @alias RectangleGeometryUpdater
     * @constructor
     *
     * @param {Entity} entity The entity containing the geometry to be visualized.
     * @param {Scene} scene The scene where visualization is taking place.
     */
    var RectangleGeometryUpdater = function(entity, scene) {
        //>>includeStart('debug', pragmas.debug);
        if (!defined(entity)) {
            throw new DeveloperError('entity is required');
        }
        if (!defined(scene)) {
            throw new DeveloperError('scene is required');
        }
        //>>includeEnd('debug');

        this._entity = entity;
        this._scene = scene;
        this._entitySubscription = entity.definitionChanged.addEventListener(RectangleGeometryUpdater.prototype._onEntityPropertyChanged, this);
        this._fillEnabled = false;
        this._isClosed = false;
        this._dynamic = false;
        this._outlineEnabled = false;
        this._geometryChanged = new Event();
        this._showProperty = undefined;
        this._materialProperty = undefined;
        this._hasConstantOutline = true;
        this._showOutlineProperty = undefined;
        this._outlineColorProperty = undefined;
        this._outlineWidth = 1.0;
        this._options = new GeometryOptions(entity);
        this._onEntityPropertyChanged(entity, 'rectangle', entity.rectangle, undefined);
    };

    defineProperties(RectangleGeometryUpdater, {
        /**
         * Gets the type of Appearance to use for simple color-based geometry.
         * @memberof RectangleGeometryUpdater
         * @type {Appearance}
         */
        perInstanceColorAppearanceType : {
            value : PerInstanceColorAppearance
        },
        /**
         * Gets the type of Appearance to use for material-based geometry.
         * @memberof RectangleGeometryUpdater
         * @type {Appearance}
         */
        materialAppearanceType : {
            value : MaterialAppearance
        }
    });

    defineProperties(RectangleGeometryUpdater.prototype, {
        /**
         * Gets the entity associated with this geometry.
         * @memberof RectangleGeometryUpdater.prototype
         *
         * @type {Entity}
         * @readonly
         */
        entity : {
            get : function() {
                return this._entity;
            }
        },
        /**
         * Gets a value indicating if the geometry has a fill component.
         * @memberof RectangleGeometryUpdater.prototype
         *
         * @type {Boolean}
         * @readonly
         */
        fillEnabled : {
            get : function() {
                return this._fillEnabled;
            }
        },
        /**
         * Gets a value indicating if fill visibility varies with simulation time.
         * @memberof RectangleGeometryUpdater.prototype
         *
         * @type {Boolean}
         * @readonly
         */
        hasConstantFill : {
            get : function() {
                return !this._fillEnabled ||
                       (!defined(this._entity.availability) &&
                        Property.isConstant(this._showProperty) &&
                        Property.isConstant(this._fillProperty));
            }
        },
        /**
         * Gets the material property used to fill the geometry.
         * @memberof RectangleGeometryUpdater.prototype
         *
         * @type {MaterialProperty}
         * @readonly
         */
        fillMaterialProperty : {
            get : function() {
                return this._materialProperty;
            }
        },
        /**
         * Gets a value indicating if the geometry has an outline component.
         * @memberof RectangleGeometryUpdater.prototype
         *
         * @type {Boolean}
         * @readonly
         */
        outlineEnabled : {
            get : function() {
                return this._outlineEnabled;
            }
        },
        /**
         * Gets a value indicating if the geometry has an outline component.
         * @memberof RectangleGeometryUpdater.prototype
         *
         * @type {Boolean}
         * @readonly
         */
        hasConstantOutline : {
            get : function() {
                return !this._outlineEnabled ||
                       (!defined(this._entity.availability) &&
                        Property.isConstant(this._showProperty) &&
                        Property.isConstant(this._showOutlineProperty));
            }
        },
        /**
         * Gets the {@link Color} property for the geometry outline.
         * @memberof RectangleGeometryUpdater.prototype
         *
         * @type {Property}
         * @readonly
         */
        outlineColorProperty : {
            get : function() {
                return this._outlineColorProperty;
            }
        },
        /**
         * Gets the constant with of the geometry outline, in pixels.
         * This value is only valid if isDynamic is false.
         * @memberof RectangleGeometryUpdater.prototype
         *
         * @type {Number}
         * @readonly
         */
        outlineWidth : {
            get : function() {
                return this._outlineWidth;
            }
        },
        /**
         * Gets a value indicating if the geometry is time-varying.
         * If true, all visualization is delegated to the {@link DynamicGeometryUpdater}
         * returned by GeometryUpdater#createDynamicUpdater.
         * @memberof RectangleGeometryUpdater.prototype
         *
         * @type {Boolean}
         * @readonly
         */
        isDynamic : {
            get : function() {
                return this._dynamic;
            }
        },
        /**
         * Gets a value indicating if the geometry is closed.
         * This property is only valid for static geometry.
         * @memberof RectangleGeometryUpdater.prototype
         *
         * @type {Boolean}
         * @readonly
         */
        isClosed : {
            get : function() {
                return this._isClosed;
            }
        },
        /**
         * Gets an event that is raised whenever the public properties
         * of this updater change.
         * @memberof RectangleGeometryUpdater.prototype
         *
         * @type {Boolean}
         * @readonly
         */
        geometryChanged : {
            get : function() {
                return this._geometryChanged;
            }
        }
    });

    /**
     * Checks if the geometry is outlined at the provided time.
     *
     * @param {JulianDate} time The time for which to retrieve visibility.
     * @returns {Boolean} true if geometry is outlined at the provided time, false otherwise.
     */
    RectangleGeometryUpdater.prototype.isOutlineVisible = function(time) {
        var entity = this._entity;
        return this._outlineEnabled && entity.isAvailable(time) && this._showProperty.getValue(time) && this._showOutlineProperty.getValue(time);
    };

    /**
     * Checks if the geometry is filled at the provided time.
     *
     * @param {JulianDate} time The time for which to retrieve visibility.
     * @returns {Boolean} true if geometry is filled at the provided time, false otherwise.
     */
    RectangleGeometryUpdater.prototype.isFilled = function(time) {
        var entity = this._entity;
        return this._fillEnabled && entity.isAvailable(time) && this._showProperty.getValue(time) && this._fillProperty.getValue(time);
    };

    /**
     * Creates the geometry instance which represents the fill of the geometry.
     *
     * @param {JulianDate} time The time to use when retrieving initial attribute values.
     * @returns {GeometryInstance} The geometry instance representing the filled portion of the geometry.
     *
     * @exception {DeveloperError} This instance does not represent a filled geometry.
     */
    RectangleGeometryUpdater.prototype.createFillGeometryInstance = function(time) {
        //>>includeStart('debug', pragmas.debug);
        if (!defined(time)) {
            throw new DeveloperError('time is required.');
        }

        if (!this._fillEnabled) {
            throw new DeveloperError('This instance does not represent a filled geometry.');
        }
        //>>includeEnd('debug');

        var entity = this._entity;
        var isAvailable = entity.isAvailable(time);

        var attributes;

        var color;
        var show = new ShowGeometryInstanceAttribute(isAvailable && this._showProperty.getValue(time) && this._fillProperty.getValue(time));
        if (this._materialProperty instanceof ColorMaterialProperty) {
            var currentColor = Color.WHITE;
            if (defined(this._materialProperty.color) && (this._materialProperty.color.isConstant || isAvailable)) {
                currentColor = this._materialProperty.color.getValue(time);
            }
            color = ColorGeometryInstanceAttribute.fromColor(currentColor);
            attributes = {
                show : show,
                color : color
            };
        } else {
            attributes = {
                show : show
            };
        }

        return new GeometryInstance({
            id : entity,
            geometry : new RectangleGeometry(this._options),
            attributes : attributes
        });
    };

    /**
     * Creates the geometry instance which represents the outline of the geometry.
     *
     * @param {JulianDate} time The time to use when retrieving initial attribute values.
     * @returns {GeometryInstance} The geometry instance representing the outline portion of the geometry.
     *
     * @exception {DeveloperError} This instance does not represent an outlined geometry.
     */
    RectangleGeometryUpdater.prototype.createOutlineGeometryInstance = function(time) {
        //>>includeStart('debug', pragmas.debug);
        if (!defined(time)) {
            throw new DeveloperError('time is required.');
        }

        if (!this._outlineEnabled) {
            throw new DeveloperError('This instance does not represent an outlined geometry.');
        }
        //>>includeEnd('debug');

        var entity = this._entity;
        var isAvailable = entity.isAvailable(time);

        return new GeometryInstance({
            id : entity,
            geometry : new RectangleOutlineGeometry(this._options),
            attributes : {
                show : new ShowGeometryInstanceAttribute(isAvailable && this._showProperty.getValue(time) && this._showOutlineProperty.getValue(time)),
                color : ColorGeometryInstanceAttribute.fromColor(isAvailable ? this._outlineColorProperty.getValue(time) : Color.BLACK)
            }
        });
    };

    /**
     * Returns true if this object was destroyed; otherwise, false.
     *
     * @returns {Boolean} True if this object was destroyed; otherwise, false.
     */
    RectangleGeometryUpdater.prototype.isDestroyed = function() {
        return false;
    };

    /**
     * Destroys and resources used by the object.  Once an object is destroyed, it should not be used.
     *
     * @exception {DeveloperError} This object was destroyed, i.e., destroy() was called.
     */
    RectangleGeometryUpdater.prototype.destroy = function() {
        this._entitySubscription();
        destroyObject(this);
    };

    RectangleGeometryUpdater.prototype._onEntityPropertyChanged = function(entity, propertyName, newValue, oldValue) {
        if (!(propertyName === 'availability' || propertyName === 'rectangle')) {
            return;
        }

        var rectangle = this._entity.rectangle;

        if (!defined(rectangle)) {
            if (this._fillEnabled || this._outlineEnabled) {
                this._fillEnabled = false;
                this._outlineEnabled = false;
                this._geometryChanged.raiseEvent(this);
            }
            return;
        }

        var fillProperty = rectangle.fill;
        var fillEnabled = defined(fillProperty) && fillProperty.isConstant ? fillProperty.getValue(Iso8601.MINIMUM_VALUE) : true;

        var outlineProperty = rectangle.outline;
        var outlineEnabled = defined(outlineProperty);
        if (outlineEnabled && outlineProperty.isConstant) {
            outlineEnabled = outlineProperty.getValue(Iso8601.MINIMUM_VALUE);
        }

        if (!fillEnabled && !outlineEnabled) {
            if (this._fillEnabled || this._outlineEnabled) {
                this._fillEnabled = false;
                this._outlineEnabled = false;
                this._geometryChanged.raiseEvent(this);
            }
            return;
        }

        var coordinates = rectangle.coordinates;

        var show = rectangle.show;
        if ((defined(show) && show.isConstant && !show.getValue(Iso8601.MINIMUM_VALUE)) || //
            (!defined(coordinates))) {
            if (this._fillEnabled || this._outlineEnabled) {
                this._fillEnabled = false;
                this._outlineEnabled = false;
                this._geometryChanged.raiseEvent(this);
            }
            return;
        }

        var material = defaultValue(rectangle.material, defaultMaterial);
        var isColorMaterial = material instanceof ColorMaterialProperty;
        this._materialProperty = material;
        this._fillProperty = defaultValue(fillProperty, defaultFill);
        this._showProperty = defaultValue(show, defaultShow);
        this._showOutlineProperty = defaultValue(rectangle.outline, defaultOutline);
        this._outlineColorProperty = outlineEnabled ? defaultValue(rectangle.outlineColor, defaultOutlineColor) : undefined;

        var height = rectangle.height;
        var extrudedHeight = rectangle.extrudedHeight;
        var granularity = rectangle.granularity;
        var stRotation = rectangle.stRotation;
        var rotation = rectangle.rotation;
        var outlineWidth = rectangle.outlineWidth;
        var closeBottom = rectangle.closeBottom;
        var closeTop = rectangle.closeTop;

        this._fillEnabled = fillEnabled;
        this._outlineEnabled = outlineEnabled;

        if (!coordinates.isConstant || //
            !Property.isConstant(height) || //
            !Property.isConstant(extrudedHeight) || //
            !Property.isConstant(granularity) || //
            !Property.isConstant(stRotation) || //
            !Property.isConstant(rotation) || //
            !Property.isConstant(outlineWidth) || //
            !Property.isConstant(closeBottom) || //
            !Property.isConstant(closeTop)) {
            if (!this._dynamic) {
                this._dynamic = true;
                this._geometryChanged.raiseEvent(this);
            }
        } else {
            var options = this._options;
            options.vertexFormat = isColorMaterial ? PerInstanceColorAppearance.VERTEX_FORMAT : MaterialAppearance.MaterialSupport.TEXTURED.vertexFormat;
            options.rectangle = coordinates.getValue(Iso8601.MINIMUM_VALUE, options.rectangle);
            options.height = defined(height) ? height.getValue(Iso8601.MINIMUM_VALUE) : undefined;
            options.extrudedHeight = defined(extrudedHeight) ? extrudedHeight.getValue(Iso8601.MINIMUM_VALUE) : undefined;
            options.granularity = defined(granularity) ? granularity.getValue(Iso8601.MINIMUM_VALUE) : undefined;
            options.stRotation = defined(stRotation) ? stRotation.getValue(Iso8601.MINIMUM_VALUE) : undefined;
            options.rotation = defined(rotation) ? rotation.getValue(Iso8601.MINIMUM_VALUE) : undefined;
            options.closeBottom = defined(closeBottom) ? closeBottom.getValue(Iso8601.MINIMUM_VALUE) : undefined;
            options.closeTop = defined(closeTop) ? closeTop.getValue(Iso8601.MINIMUM_VALUE) : undefined;
            this._isClosed = defined(extrudedHeight) && defined(options.closeTop) && defined(options.closeBottom) && options.closeTop && options.closeBottom;
            this._outlineWidth = defined(outlineWidth) ? outlineWidth.getValue(Iso8601.MINIMUM_VALUE) : 1.0;
            this._dynamic = false;
            this._geometryChanged.raiseEvent(this);
        }
    };

    /**
     * Creates the dynamic updater to be used when GeometryUpdater#isDynamic is true.
     *
     * @param {PrimitiveCollection} primitives The primitive collection to use.
     * @returns {DynamicGeometryUpdater} The dynamic updater used to update the geometry each frame.
     *
     * @exception {DeveloperError} This instance does not represent dynamic geometry.
     */
    RectangleGeometryUpdater.prototype.createDynamicUpdater = function(primitives) {
        //>>includeStart('debug', pragmas.debug);
        if (!this._dynamic) {
            throw new DeveloperError('This instance does not represent dynamic geometry.');
        }

        if (!defined(primitives)) {
            throw new DeveloperError('primitives is required.');
        }
        //>>includeEnd('debug');

        return new DynamicGeometryUpdater(primitives, this);
    };

    /**
     * @private
     */
    var DynamicGeometryUpdater = function(primitives, geometryUpdater) {
        this._primitives = primitives;
        this._primitive = undefined;
        this._outlinePrimitive = undefined;
        this._geometryUpdater = geometryUpdater;
        this._options = new GeometryOptions(geometryUpdater._entity);
    };

    DynamicGeometryUpdater.prototype.update = function(time) {
        //>>includeStart('debug', pragmas.debug);
        if (!defined(time)) {
            throw new DeveloperError('time is required.');
        }
        //>>includeEnd('debug');

        var geometryUpdater = this._geometryUpdater;

        if (defined(this._primitive)) {
            this._primitives.remove(this._primitive);
        }

        if (defined(this._outlinePrimitive)) {
            this._primitives.remove(this._outlinePrimitive);
        }

        var entity = geometryUpdater._entity;
        var rectangle = entity.rectangle;
        var show = rectangle.show;

        if (!entity.isAvailable(time) || (defined(show) && !show.getValue(time))) {
            return;
        }

        var options = this._options;

        var coordinates = rectangle.coordinates;
        var closeBottom = rectangle.closeBottom;
        var closeTop = rectangle.closeTop;
        var height = rectangle.height;
        var extrudedHeight = rectangle.extrudedHeight;
        var granularity = rectangle.granularity;
        var stRotation = rectangle.stRotation;
        var rotation = rectangle.rotation;

        options.rectangle = coordinates.getValue(time, options.rectangle);
        options.height = defined(height) ? height.getValue(time, options) : undefined;
        options.extrudedHeight = defined(extrudedHeight) ? extrudedHeight.getValue(time, options) : undefined;
        options.granularity = defined(granularity) ? granularity.getValue(time) : undefined;
        options.stRotation = defined(stRotation) ? stRotation.getValue(time) : undefined;
        options.rotation = defined(rotation) ? rotation.getValue(time) : undefined;

        if (!defined(rectangle.fill) || rectangle.fill.getValue(time)) {
            options.closeBottom = defined(closeBottom) ? closeBottom.getValue(time) : undefined;
            options.closeTop = defined(closeTop) ? closeTop.getValue(time) : undefined;

            this._material = MaterialProperty.getValue(time, geometryUpdater.fillMaterialProperty, this._material);
            var material = this._material;
            var appearance = new MaterialAppearance({
                material : material,
                translucent : material.isTranslucent(),
                closed : options.closeTop && options.closeBottom
            });
            options.vertexFormat = appearance.vertexFormat;

            this._primitive = new Primitive({
                geometryInstances : new GeometryInstance({
                    id : entity,
                    geometry : new RectangleGeometry(options)
                }),
                appearance : appearance,
                asynchronous : false
            });
            this._primitives.add(this._primitive);
        }

        if (defined(rectangle.outline) && rectangle.outline.getValue(time)) {
            options.vertexFormat = PerInstanceColorAppearance.VERTEX_FORMAT;

            var outlineColor = defined(rectangle.outlineColor) ? rectangle.outlineColor.getValue(time) : Color.BLACK;
            var outlineWidth = defined(rectangle.outlineWidth) ? rectangle.outlineWidth.getValue(time) : 1.0;
<<<<<<< HEAD
=======
            var translucent = outlineColor.alpha !== 1.0;
>>>>>>> ce61928c

            this._outlinePrimitive = new Primitive({
                geometryInstances : new GeometryInstance({
                    id : entity,
                    geometry : new RectangleOutlineGeometry(options),
                    attributes : {
                        color : ColorGeometryInstanceAttribute.fromColor(outlineColor)
                    }
                }),
                appearance : new PerInstanceColorAppearance({
                    flat : true,
<<<<<<< HEAD
                    translucent : outlineColor.alpha !== 1.0,
                    renderState : {
                        depthTest : {
                            enabled : true
=======
                    translucent : translucent,
                    renderState : {
                        depthTest : {
                            enabled : !translucent
>>>>>>> ce61928c
                        },
                        lineWidth : geometryUpdater._scene.clampLineWidth(outlineWidth)
                    }
                }),
                asynchronous : false
            });
            this._primitives.add(this._outlinePrimitive);
        }
    };

    DynamicGeometryUpdater.prototype.isDestroyed = function() {
        return false;
    };

    DynamicGeometryUpdater.prototype.destroy = function() {
        if (defined(this._primitive)) {
            this._primitives.remove(this._primitive);
        }

        if (defined(this._outlinePrimitive)) {
            this._primitives.remove(this._outlinePrimitive);
        }
        destroyObject(this);
    };

    return RectangleGeometryUpdater;
});<|MERGE_RESOLUTION|>--- conflicted
+++ resolved
@@ -589,10 +589,7 @@
 
             var outlineColor = defined(rectangle.outlineColor) ? rectangle.outlineColor.getValue(time) : Color.BLACK;
             var outlineWidth = defined(rectangle.outlineWidth) ? rectangle.outlineWidth.getValue(time) : 1.0;
-<<<<<<< HEAD
-=======
             var translucent = outlineColor.alpha !== 1.0;
->>>>>>> ce61928c
 
             this._outlinePrimitive = new Primitive({
                 geometryInstances : new GeometryInstance({
@@ -604,17 +601,10 @@
                 }),
                 appearance : new PerInstanceColorAppearance({
                     flat : true,
-<<<<<<< HEAD
-                    translucent : outlineColor.alpha !== 1.0,
-                    renderState : {
-                        depthTest : {
-                            enabled : true
-=======
                     translucent : translucent,
                     renderState : {
                         depthTest : {
                             enabled : !translucent
->>>>>>> ce61928c
                         },
                         lineWidth : geometryUpdater._scene.clampLineWidth(outlineWidth)
                     }
