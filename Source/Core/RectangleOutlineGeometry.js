define([
        './arrayFill',
        './BoundingSphere',
        './Cartesian3',
        './Cartographic',
        './ComponentDatatype',
        './defaultValue',
        './defined',
        './DeveloperError',
        './Ellipsoid',
        './Geometry',
        './GeometryAttribute',
        './GeometryAttributes',
        './GeometryOffsetAttribute',
        './IndexDatatype',
        './Math',
        './PolygonPipeline',
        './PrimitiveType',
        './Rectangle',
        './RectangleGeometryLibrary'
    ], function(
        arrayFill,
        BoundingSphere,
        Cartesian3,
        Cartographic,
        ComponentDatatype,
        defaultValue,
        defined,
        DeveloperError,
        Ellipsoid,
        Geometry,
        GeometryAttribute,
        GeometryAttributes,
        GeometryOffsetAttribute,
        IndexDatatype,
        CesiumMath,
        PolygonPipeline,
        PrimitiveType,
        Rectangle,
        RectangleGeometryLibrary) {
    'use strict';

    var bottomBoundingSphere = new BoundingSphere();
    var topBoundingSphere = new BoundingSphere();
    var positionScratch = new Cartesian3();
    var rectangleScratch = new Rectangle();

    function constructRectangle(options) {
        var size = options.size;
        var height = options.height;
        var width = options.width;
        var positions = new Float64Array(size * 3);

        var posIndex = 0;
        var row = 0;
        var col;
        var position = positionScratch;
        for (col = 0; col < width; col++) {
            RectangleGeometryLibrary.computePosition(options, row, col, position);
            positions[posIndex++] = position.x;
            positions[posIndex++] = position.y;
            positions[posIndex++] = position.z;
        }

        col = width - 1;
        for (row = 1; row < height; row++) {
            RectangleGeometryLibrary.computePosition(options, row, col, position);
            positions[posIndex++] = position.x;
            positions[posIndex++] = position.y;
            positions[posIndex++] = position.z;
        }

        row = height - 1;
        for (col = width-2; col >=0; col--){
            RectangleGeometryLibrary.computePosition(options, row, col, position);
            positions[posIndex++] = position.x;
            positions[posIndex++] = position.y;
            positions[posIndex++] = position.z;
        }

        col = 0;
        for (row = height - 2; row > 0; row--) {
            RectangleGeometryLibrary.computePosition(options, row, col, position);
            positions[posIndex++] = position.x;
            positions[posIndex++] = position.y;
            positions[posIndex++] = position.z;
        }

        var indicesSize = positions.length/3 * 2;
        var indices = IndexDatatype.createTypedArray(positions.length / 3, indicesSize);

        var index = 0;
        for(var i = 0; i < (positions.length/3)-1; i++) {
            indices[index++] = i;
            indices[index++] = i+1;
        }
        indices[index++] = (positions.length/3)-1;
        indices[index++] = 0;

        var geo = new Geometry({
            attributes : new GeometryAttributes(),
            primitiveType : PrimitiveType.LINES
        });

        geo.attributes.position = new GeometryAttribute({
            componentDatatype : ComponentDatatype.DOUBLE,
            componentsPerAttribute : 3,
            values : positions
        });
        geo.indices = indices;

        return geo;
    }

    function constructExtrudedRectangle(options) {
        var surfaceHeight = options.surfaceHeight;
        var extrudedHeight = options.extrudedHeight;
        var ellipsoid = options.ellipsoid;
        var minHeight = extrudedHeight;
        var maxHeight = surfaceHeight;
        var geo = constructRectangle(options);

        var height = options.height;
        var width = options.width;

        var topPositions = PolygonPipeline.scaleToGeodeticHeight(geo.attributes.position.values, maxHeight, ellipsoid, false);
        var length = topPositions.length;
        var positions = new Float64Array(length*2);
        positions.set(topPositions);
        var bottomPositions = PolygonPipeline.scaleToGeodeticHeight(geo.attributes.position.values, minHeight, ellipsoid);
        positions.set(bottomPositions, length);
        geo.attributes.position.values = positions;

        var indicesSize = positions.length/3 * 2 + 8;
        var indices = IndexDatatype.createTypedArray(positions.length / 3, indicesSize);
        length = positions.length/6;
        var index = 0;
        for (var i = 0; i < length - 1; i++) {
            indices[index++] = i;
            indices[index++] =i+1;
            indices[index++] = i + length;
            indices[index++] = i + length + 1;
        }
        indices[index++] = length - 1;
        indices[index++] = 0;
        indices[index++] = length + length - 1;
        indices[index++] = length;

        indices[index++] = 0;
        indices[index++] = length;
        indices[index++] = width-1;
        indices[index++] = length + width-1;
        indices[index++] = width + height - 2;
        indices[index++] = width + height - 2 + length;
        indices[index++] =  2*width + height - 3;
        indices[index++] = 2*width + height - 3 + length;

        geo.indices = indices;

        return geo;
    }

    /**
     * A description of the outline of a a cartographic rectangle on an ellipsoid centered at the origin.
     *
     * @alias RectangleOutlineGeometry
     * @constructor
     *
     * @param {Object} options Object with the following properties:
     * @param {Rectangle} options.rectangle A cartographic rectangle with north, south, east and west properties in radians.
     * @param {Ellipsoid} [options.ellipsoid=Ellipsoid.WGS84] The ellipsoid on which the rectangle lies.
     * @param {Number} [options.granularity=CesiumMath.RADIANS_PER_DEGREE] The distance, in radians, between each latitude and longitude. Determines the number of positions in the buffer.
     * @param {Number} [options.height=0.0] The distance in meters between the rectangle and the ellipsoid surface.
     * @param {Number} [options.rotation=0.0] The rotation of the rectangle, in radians. A positive rotation is counter-clockwise.
     * @param {Number} [options.extrudedHeight] The distance in meters between the rectangle's extruded face and the ellipsoid surface.
     *
     * @exception {DeveloperError} <code>options.rectangle.north</code> must be in the interval [<code>-Pi/2</code>, <code>Pi/2</code>].
     * @exception {DeveloperError} <code>options.rectangle.south</code> must be in the interval [<code>-Pi/2</code>, <code>Pi/2</code>].
     * @exception {DeveloperError} <code>options.rectangle.east</code> must be in the interval [<code>-Pi</code>, <code>Pi</code>].
     * @exception {DeveloperError} <code>options.rectangle.west</code> must be in the interval [<code>-Pi</code>, <code>Pi</code>].
     * @exception {DeveloperError} <code>options.rectangle.north</code> must be greater than <code>rectangle.south</code>.
     *
     * @see RectangleOutlineGeometry#createGeometry
     *
     * @example
     * var rectangle = new Cesium.RectangleOutlineGeometry({
     *   ellipsoid : Cesium.Ellipsoid.WGS84,
     *   rectangle : Cesium.Rectangle.fromDegrees(-80.0, 39.0, -74.0, 42.0),
     *   height : 10000.0
     * });
     * var geometry = Cesium.RectangleOutlineGeometry.createGeometry(rectangle);
     */
    function RectangleOutlineGeometry(options) {
        options = defaultValue(options, defaultValue.EMPTY_OBJECT);

        var rectangle = options.rectangle;
        var granularity = defaultValue(options.granularity, CesiumMath.RADIANS_PER_DEGREE);
        var ellipsoid = defaultValue(options.ellipsoid, Ellipsoid.WGS84);
        var rotation = defaultValue(options.rotation, 0.0);

        //>>includeStart('debug', pragmas.debug);
        if (!defined(rectangle)) {
            throw new DeveloperError('rectangle is required.');
        }
        Rectangle.validate(rectangle);
        if (rectangle.north < rectangle.south) {
            throw new DeveloperError('options.rectangle.north must be greater than options.rectangle.south');
        }
        //>>includeEnd('debug');

        var height = defaultValue(options.height, 0.0);
        var extrudedHeight = defaultValue(options.extrudedHeight, height);

        this._rectangle = rectangle;
        this._granularity = granularity;
        this._ellipsoid = ellipsoid;
        this._surfaceHeight = Math.max(height, extrudedHeight);
        this._rotation = rotation;
<<<<<<< HEAD
        this._extrudedHeight = extrudedHeight;
        this._offsetAttribute = defaultValue(options.offsetAttribute, GeometryOffsetAttribute.NONE);
=======
        this._extrudedHeight = Math.min(height, extrudedHeight);
>>>>>>> 8a5c805b
        this._workerName = 'createRectangleOutlineGeometry';
    }

    /**
     * The number of elements used to pack the object into an array.
     * @type {Number}
     */
<<<<<<< HEAD
    RectangleOutlineGeometry.packedLength = Rectangle.packedLength + Ellipsoid.packedLength + 6;
=======
    RectangleOutlineGeometry.packedLength = Rectangle.packedLength + Ellipsoid.packedLength + 4;
>>>>>>> 8a5c805b

    /**
     * Stores the provided instance into the provided array.
     *
     * @param {RectangleOutlineGeometry} value The value to pack.
     * @param {Number[]} array The array to pack into.
     * @param {Number} [startingIndex=0] The index into the array at which to start packing the elements.
     *
     * @returns {Number[]} The array that was packed into
     */
    RectangleOutlineGeometry.pack = function(value, array, startingIndex) {
        //>>includeStart('debug', pragmas.debug);
        if (!defined(value)) {
            throw new DeveloperError('value is required');
        }

        if (!defined(array)) {
            throw new DeveloperError('array is required');
        }
        //>>includeEnd('debug');

        startingIndex = defaultValue(startingIndex, 0);

        Rectangle.pack(value._rectangle, array, startingIndex);
        startingIndex += Rectangle.packedLength;

        Ellipsoid.pack(value._ellipsoid, array, startingIndex);
        startingIndex += Ellipsoid.packedLength;

        array[startingIndex++] = value._granularity;
        array[startingIndex++] = value._surfaceHeight;
        array[startingIndex++] = value._rotation;
<<<<<<< HEAD
        array[startingIndex++] = defined(value._extrudedHeight) ? 1.0 : 0.0;
        array[startingIndex++] = defaultValue(value._extrudedHeight, 0.0);
        array[startingIndex] = value._offsetAttribute;
=======
        array[startingIndex] = value._extrudedHeight;
>>>>>>> 8a5c805b

        return array;
    };

    var scratchRectangle = new Rectangle();
    var scratchEllipsoid = Ellipsoid.clone(Ellipsoid.UNIT_SPHERE);
    var scratchOptions = {
        rectangle : scratchRectangle,
        ellipsoid : scratchEllipsoid,
        granularity : undefined,
        height : undefined,
        rotation : undefined,
        extrudedHeight : undefined,
        offsetAttribute: undefined
    };

    /**
     * Retrieves an instance from a packed array.
     *
     * @param {Number[]} array The packed array.
     * @param {Number} [startingIndex=0] The starting index of the element to be unpacked.
     * @param {RectangleOutlineGeometry} [result] The object into which to store the result.
     * @returns {RectangleOutlineGeometry} The modified result parameter or a new Quaternion instance if one was not provided.
     */
    RectangleOutlineGeometry.unpack = function(array, startingIndex, result) {
        //>>includeStart('debug', pragmas.debug);
        if (!defined(array)) {
            throw new DeveloperError('array is required');
        }
        //>>includeEnd('debug');

        startingIndex = defaultValue(startingIndex, 0);

        var rectangle = Rectangle.unpack(array, startingIndex, scratchRectangle);
        startingIndex += Rectangle.packedLength;

        var ellipsoid = Ellipsoid.unpack(array, startingIndex, scratchEllipsoid);
        startingIndex += Ellipsoid.packedLength;

        var granularity = array[startingIndex++];
        var height = array[startingIndex++];
        var rotation = array[startingIndex++];
<<<<<<< HEAD
        var hasExtrudedHeight = array[startingIndex++];
        var extrudedHeight = array[startingIndex++];
        var offsetAttribute = array[startingIndex];
=======
        var extrudedHeight = array[startingIndex];
>>>>>>> 8a5c805b

        if (!defined(result)) {
            scratchOptions.granularity = granularity;
            scratchOptions.height = height;
            scratchOptions.rotation = rotation;
<<<<<<< HEAD
            scratchOptions.extrudedHeight = hasExtrudedHeight ? extrudedHeight : undefined;
            scratchOptions.offsetAttribute = offsetAttribute;

=======
            scratchOptions.extrudedHeight = extrudedHeight;
>>>>>>> 8a5c805b
            return new RectangleOutlineGeometry(scratchOptions);
        }

        result._rectangle = Rectangle.clone(rectangle, result._rectangle);
        result._ellipsoid = Ellipsoid.clone(ellipsoid, result._ellipsoid);
        result._surfaceHeight = height;
        result._rotation = rotation;
<<<<<<< HEAD
        result._extrudedHeight = hasExtrudedHeight ? extrudedHeight : undefined;
        result._offsetAttribute = offsetAttribute;
=======
        result._extrudedHeight = extrudedHeight;
>>>>>>> 8a5c805b

        return result;
    };

    var nwScratch = new Cartographic();
    /**
     * Computes the geometric representation of an outline of a rectangle, including its vertices, indices, and a bounding sphere.
     *
     * @param {RectangleOutlineGeometry} rectangleGeometry A description of the rectangle outline.
     * @returns {Geometry|undefined} The computed vertices and indices.
     *
     * @exception {DeveloperError} Rotated rectangle is invalid.
     */
    RectangleOutlineGeometry.createGeometry = function(rectangleGeometry) {
        var rectangle = Rectangle.clone(rectangleGeometry._rectangle, rectangleScratch);
        var ellipsoid = rectangleGeometry._ellipsoid;
        var options = RectangleGeometryLibrary.computeOptions(rectangleGeometry, rectangle, nwScratch);
        options.size =  2*options.width + 2*options.height - 4;

        var geometry;
        var boundingSphere;
        rectangle = rectangleGeometry._rectangle;

        if ((CesiumMath.equalsEpsilon(rectangle.north, rectangle.south, CesiumMath.EPSILON10) ||
             (CesiumMath.equalsEpsilon(rectangle.east, rectangle.west, CesiumMath.EPSILON10)))) {
            return undefined;
        }

        var surfaceHeight = rectangleGeometry._surfaceHeight;
        var extrudedHeight = rectangleGeometry._extrudedHeight;
        var extrude = !CesiumMath.equalsEpsilon(surfaceHeight, extrudedHeight, 0, CesiumMath.EPSILON2);

        if (extrude) {
            geometry = constructExtrudedRectangle(options);
            if (rectangleGeometry._offsetAttribute !== GeometryOffsetAttribute.NONE) {
                var size = geometry.attributes.position.values.length / 3;
                var offsetAttribute = new Uint8Array(size);
                if (rectangleGeometry._offsetAttribute === GeometryOffsetAttribute.TOP) {
                    offsetAttribute = arrayFill(offsetAttribute, 1, 0, size / 2);
                } else {
                    offsetAttribute = arrayFill(offsetAttribute, 1);
                }

                geometry.attributes.applyOffset = new GeometryAttribute({
                    componentDatatype : ComponentDatatype.UNSIGNED_BYTE,
                    componentsPerAttribute : 1,
                    values : offsetAttribute
                });
            }
            var topBS = BoundingSphere.fromRectangle3D(rectangle, ellipsoid, surfaceHeight, topBoundingSphere);
            var bottomBS = BoundingSphere.fromRectangle3D(rectangle, ellipsoid, extrudedHeight, bottomBoundingSphere);
            boundingSphere = BoundingSphere.union(topBS, bottomBS);
        } else {
            geometry = constructRectangle(options);
            geometry.attributes.position.values = PolygonPipeline.scaleToGeodeticHeight(geometry.attributes.position.values, surfaceHeight, ellipsoid, false);

            if (rectangleGeometry._offsetAttribute !== GeometryOffsetAttribute.NONE) {
                var length = geometry.attributes.position.values.length;
                var applyOffset = new Uint8Array(length / 3);
                arrayFill(applyOffset, 1);
                geometry.attributes.applyOffset = new GeometryAttribute({
                    componentDatatype : ComponentDatatype.UNSIGNED_BYTE,
                    componentsPerAttribute : 1,
                    values: applyOffset
                });
            }

            boundingSphere = BoundingSphere.fromRectangle3D(rectangle, ellipsoid, surfaceHeight);
        }

        return new Geometry({
            attributes : geometry.attributes,
            indices : geometry.indices,
            primitiveType : PrimitiveType.LINES,
            boundingSphere : boundingSphere
        });
    };

    return RectangleOutlineGeometry;
});<|MERGE_RESOLUTION|>--- conflicted
+++ resolved
@@ -216,12 +216,8 @@
         this._ellipsoid = ellipsoid;
         this._surfaceHeight = Math.max(height, extrudedHeight);
         this._rotation = rotation;
-<<<<<<< HEAD
-        this._extrudedHeight = extrudedHeight;
+        this._extrudedHeight = Math.min(height, extrudedHeight);
         this._offsetAttribute = defaultValue(options.offsetAttribute, GeometryOffsetAttribute.NONE);
-=======
-        this._extrudedHeight = Math.min(height, extrudedHeight);
->>>>>>> 8a5c805b
         this._workerName = 'createRectangleOutlineGeometry';
     }
 
@@ -229,11 +225,7 @@
      * The number of elements used to pack the object into an array.
      * @type {Number}
      */
-<<<<<<< HEAD
-    RectangleOutlineGeometry.packedLength = Rectangle.packedLength + Ellipsoid.packedLength + 6;
-=======
-    RectangleOutlineGeometry.packedLength = Rectangle.packedLength + Ellipsoid.packedLength + 4;
->>>>>>> 8a5c805b
+    RectangleOutlineGeometry.packedLength = Rectangle.packedLength + Ellipsoid.packedLength + 5;
 
     /**
      * Stores the provided instance into the provided array.
@@ -266,13 +258,8 @@
         array[startingIndex++] = value._granularity;
         array[startingIndex++] = value._surfaceHeight;
         array[startingIndex++] = value._rotation;
-<<<<<<< HEAD
-        array[startingIndex++] = defined(value._extrudedHeight) ? 1.0 : 0.0;
-        array[startingIndex++] = defaultValue(value._extrudedHeight, 0.0);
+        array[startingIndex++] = value._extrudedHeight;
         array[startingIndex] = value._offsetAttribute;
-=======
-        array[startingIndex] = value._extrudedHeight;
->>>>>>> 8a5c805b
 
         return array;
     };
@@ -315,25 +302,16 @@
         var granularity = array[startingIndex++];
         var height = array[startingIndex++];
         var rotation = array[startingIndex++];
-<<<<<<< HEAD
-        var hasExtrudedHeight = array[startingIndex++];
         var extrudedHeight = array[startingIndex++];
         var offsetAttribute = array[startingIndex];
-=======
-        var extrudedHeight = array[startingIndex];
->>>>>>> 8a5c805b
 
         if (!defined(result)) {
             scratchOptions.granularity = granularity;
             scratchOptions.height = height;
             scratchOptions.rotation = rotation;
-<<<<<<< HEAD
-            scratchOptions.extrudedHeight = hasExtrudedHeight ? extrudedHeight : undefined;
+            scratchOptions.extrudedHeight = extrudedHeight;
             scratchOptions.offsetAttribute = offsetAttribute;
 
-=======
-            scratchOptions.extrudedHeight = extrudedHeight;
->>>>>>> 8a5c805b
             return new RectangleOutlineGeometry(scratchOptions);
         }
 
@@ -341,12 +319,8 @@
         result._ellipsoid = Ellipsoid.clone(ellipsoid, result._ellipsoid);
         result._surfaceHeight = height;
         result._rotation = rotation;
-<<<<<<< HEAD
-        result._extrudedHeight = hasExtrudedHeight ? extrudedHeight : undefined;
+        result._extrudedHeight = extrudedHeight;
         result._offsetAttribute = offsetAttribute;
-=======
-        result._extrudedHeight = extrudedHeight;
->>>>>>> 8a5c805b
 
         return result;
     };
