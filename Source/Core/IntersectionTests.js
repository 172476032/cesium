--- conflicted
+++ resolved
@@ -41,11 +41,7 @@
          * @exception {DeveloperError} ray is required.
          * @exception {DeveloperError} plane is required.
          */
-<<<<<<< HEAD
-        rayPlane : function(ray, plane) {
-=======
-        rayPlane : function(ray, planeNormal, planeD, result) {
->>>>>>> b1b90dda
+        rayPlane : function(ray, plane, result) {
             if (typeof ray === 'undefined') {
                 throw new DeveloperError('ray is required.');
             }
@@ -54,28 +50,17 @@
                 throw new DeveloperError('plane is required.');
             }
 
-<<<<<<< HEAD
-            var origin = Cartesian3.clone(ray.origin);
-            var direction = Cartesian3.clone(ray.direction);
-            var normal = Cartesian3.clone(plane.normal);
-
-            var denominator = normal.dot(direction);
-=======
             var origin = ray.origin;
             var direction = ray.direction;
-            var denominator = Cartesian3.dot(planeNormal, direction);
->>>>>>> b1b90dda
+            var normal = Cartesian3.clone(plane.normal);
+            var denominator = Cartesian3.dot(normal, direction);
 
             if (Math.abs(denominator) < CesiumMath.EPSILON15) {
                 // Ray is parallel to plane.  The ray may be in the polygon's plane.
                 return undefined;
             }
 
-<<<<<<< HEAD
-            var t = (-plane.distance - normal.dot(origin)) / denominator;
-=======
-            var t = (-planeD - Cartesian3.dot(planeNormal, origin)) / denominator;
->>>>>>> b1b90dda
+            var t = (-plane.distance - Cartesian3.dot(normal, origin)) / denominator;
 
             if (t < 0) {
                 return undefined;
