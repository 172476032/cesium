/*global define*/
define([
        '../Core/DeveloperError',
        '../Core/defaultValue',
        '../Core/Ellipsoid',
        '../Core/Matrix3',
        '../Core/Matrix4',
        '../Core/Cartesian3',
        '../Core/Cartesian4',
        '../Core/EncodedCartesian3',
        '../Core/BoundingRectangle'
    ], function(
        DeveloperError,
        defaultValue,
        Ellipsoid,
        Matrix3,
        Matrix4,
        Cartesian3,
        Cartesian4,
        EncodedCartesian3,
        BoundingRectangle) {
    "use strict";

    /**
     * DOC_TBA
     *
     * @alias UniformState
     *
     * @internalConstructor
     */
    var UniformState = function(context) {
        this._viewport = new BoundingRectangle();
        this._viewportDirty = false;
        this._viewportOrthographicMatrix = Matrix4.IDENTITY.clone();
        this._viewportTransformation = Matrix4.IDENTITY.clone();

        this._model = Matrix4.IDENTITY.clone();
        this._view = Matrix4.IDENTITY.clone();
        this._projection = Matrix4.IDENTITY.clone();
        this._infiniteProjection = Matrix4.IDENTITY.clone();
        // Arbitrary.  The user will explicitly set this later.
        this._sunPosition = new Cartesian3(2.0 * Ellipsoid.WGS84.getRadii().x, 0.0, 0.0);

        // Derived members
        this._inverseModelDirty = true;
        this._inverseModel = new Matrix4();

        this._viewRotation = new Matrix3();
        this._inverseViewRotation = new Matrix3();

        this._inverseViewDirty = true;
        this._inverseView = new Matrix4();

        this._inverseProjectionDirty = true;
        this._inverseProjection = new Matrix4();

        this._modelViewDirty = true;
        this._modelView = new Matrix4();

        this._modelViewRelativeToEyeDirty = true;
        this._modelViewRelativeToEye = new Matrix4();

        this._inverseModelViewDirty = true;
        this._inverseModelView = new Matrix4();

        this._viewProjectionDirty = true;
        this._viewProjection = new Matrix4();

        this._modelViewProjectionDirty = true;
        this._modelViewProjection = new Matrix4();

        this._modelViewProjectionRelativeToEyeDirty = true;
        this._modelViewProjectionRelativeToEye = new Matrix4();

        this._modelViewInfiniteProjectionDirty = true;
        this._modelViewInfiniteProjection = new Matrix4();

        this._normalDirty = true;
        this._normal = new Matrix3();

        this._inverseNormalDirty = true;
        this._inverseNormal = new Matrix3();

        this._encodedCameraPositionMCDirty = true;
        this._encodedCameraPositionMC = new EncodedCartesian3();
        this._cameraPosition = new Cartesian3();

        this._sunDirectionECDirty = true;
        this._sunDirectionEC = new Cartesian3();

        this._sunDirectionWCDirty = true;
        this._sunDirectionWC = new Cartesian3();

        this._frameNumber = 1.0;
    };

    function setView(uniformState, matrix) {
        Matrix4.clone(matrix, uniformState._view);
        Matrix4.getRotation(matrix, uniformState._viewRotation);

        uniformState._inverseViewDirty = true;
        uniformState._modelViewDirty = true;
        uniformState._modelViewRelativeToEyeDirty = true;
        uniformState._inverseModelViewDirty = true;
        uniformState._viewProjectionDirty = true;
        uniformState._modelViewProjectionDirty = true;
        uniformState._modelViewProjectionRelativeToEyeDirty = true;
        uniformState._modelViewInfiniteProjectionDirty = true;
        uniformState._normalDirty = true;
        uniformState._inverseNormalDirty = true;
        uniformState._sunDirectionECDirty = true;
    }

    function setProjection(uniformState, matrix) {
        Matrix4.clone(matrix, uniformState._projection);

        uniformState._inverseProjectionDirty = true;
        uniformState._viewProjectionDirty = true;
        uniformState._modelViewProjectionDirty = true;
        uniformState._modelViewProjectionRelativeToEyeDirty = true;
    }

    function setInfiniteProjection(uniformState, matrix) {
        Matrix4.clone(matrix, uniformState._infiniteProjection);

        uniformState._modelViewInfiniteProjectionDirty = true;
    }

    function setCameraPosition(uniformState, position) {
        Cartesian3.clone(position, uniformState._cameraPosition);
        uniformState._encodedCameraPositionMCDirty = true;
    }

    /**
     * Synchronizes the frustum's state with the uniform state.  This is called
     * by the {@link Scene} when rendering to ensure that automatic GLSL uniforms
     * are set to the right value.
     *
     * @memberof UniformState
     *
     * @param {Object} frustum The frustum to synchronize with.
     */
    UniformState.prototype.updateFrustum = function(frustum) {
        setProjection(this, frustum.getProjectionMatrix());
        if (frustum.getInfiniteProjectionMatrix) {
            setInfiniteProjection(this, frustum.getInfiniteProjectionMatrix());
        }
    };

    /**
     * Synchronizes the camera's state with the uniform state.  This is called
     * by the {@link Scene} when rendering to ensure that automatic GLSL uniforms
     * are set to the right value.
     *
     * @memberof UniformState
     *
     * @param {Camera} camera The camera to synchronize with.
     */
    UniformState.prototype.update = function(camera) {
        setView(this, camera.getViewMatrix());
        setCameraPosition(this, camera.position);

        this.updateFrustum(camera.frustum);
    };

    /**
     * DOC_TBA
     *
     * @memberof UniformState
     *
     * @param {BoundingRectangle} viewport DOC_TBA.
     *
     * @see UniformState#getViewport
     * @see czm_viewport
     */
    UniformState.prototype.setViewport = function(viewport) {
        if (!BoundingRectangle.equals(viewport, this._viewport)) {
            BoundingRectangle.clone(viewport, this._viewport);
            this._viewportDirty = true;
        }
    };

    /**
     * DOC_TBA
     *
     * @memberof UniformState
     *
     * return {BoundingRectangle} DOC_TBA.
     *
     * @see UniformState#setViewport
     * @see czm_viewport
     */
    UniformState.prototype.getViewport = function () {
        return this._viewport;
    };

    function cleanViewport(uniformState) {
        if (uniformState._viewportDirty) {
            var v = uniformState._viewport;
            Matrix4.computeOrthographicOffCenter(v.x, v.x + v.width, v.y, v.y + v.height, 0.0, 1.0, uniformState._viewportOrthographicMatrix);
            Matrix4.computeViewportTransformation(v, 0.0, 1.0, uniformState._viewportTransformation);
            uniformState._viewportDirty = false;
        }
    }

    /**
     * DOC_TBA
     * @memberof UniformState
     *
     *
     * @see czm_viewportOrthographic
     */
    UniformState.prototype.getViewportOrthographic = function() {
        cleanViewport(this);
        return this._viewportOrthographicMatrix;
    };

    /**
     * DOC_TBA
     *
     * @memberof UniformState
     *
     * @see czm_viewportTransformation
     */
    UniformState.prototype.getViewportTransformation = function() {
        cleanViewport(this);
        return this._viewportTransformation;
    };

    /**
     * DOC_TBA
     *
     * @memberof UniformState
     *
     * @param {Matrix4} [matrix] DOC_TBA.
     *
     * @see UniformState#getModel
     * @see czm_model
     */
    UniformState.prototype.setModel = function(matrix) {
        Matrix4.clone(matrix, this._model);

        this._inverseModelDirty = true;
        this._modelViewDirty = true;
        this._modelViewRelativeToEyeDirty = true;
        this._inverseModelViewDirty = true;
        this._modelViewProjectionDirty = true;
        this._modelViewProjectionRelativeToEyeDirty = true;
        this._modelViewInfiniteProjectionDirty = true;
        this._normalDirty = true;
        this._inverseNormalDirty = true;
        this._encodedCameraPositionMCDirty = true;
        this._sunDirectionWCDirty = true;
    };

    /**
     * DOC_TBA
     *
     * @memberof UniformState
     *
     * @return {Matrix4} DOC_TBA.
     *
     * @see UniformState#setModel
     * @see czm_model
     */
    UniformState.prototype.getModel = function() {
        return this._model;
    };

    /**
     * Returns the inverse model matrix used to define the {@link czm_inverseModel} GLSL uniform.
     *
     * @memberof UniformState
     *
     * @return {Matrix4} The inverse model matrix.
     *
     * @see UniformState#setModel
     * @see UniformState#getModel
     * @see czm_inverseModel
     */
     UniformState.prototype.getInverseModel = function() {
         if (this._inverseModelDirty) {
             this._inverseModelDirty = true;

             // PERFORMANCE_IDEA: if the model matrix has scale, Matrix4.inverseTransformation would still work, right?
             this._model.inverse(this._inverseModel);
         }

         return this._inverseModel;
     };

    /**
     * DOC_TBA
     *
     * @memberof UniformState
     *
     * @return {Matrix4} DOC_TBA.
     *
     * @see UniformState#setView
     * @see czm_view
     */
    UniformState.prototype.getView = function() {
        return this._view;
    };

    /**
     * Returns the 3x3 rotation matrix of the current view matrix ({@link UniformState#getView}).
     *
     * @memberof UniformState
     *
     * @return {Matrix3} The 3x3 rotation matrix of the current view matrix.
     *
     * @see UniformState#getView
     * @see czm_viewRotation
     */
    UniformState.prototype.getViewRotation = function() {
        return this._viewRotation;
    };

    function cleanInverseView(uniformState) {
        if (uniformState._inverseViewDirty) {
            uniformState._inverseViewDirty = false;

            var v = uniformState.getView();
            Matrix4.inverse(v, uniformState._inverseView);
            Matrix4.getRotation(uniformState._inverseView, uniformState._inverseViewRotation);
        }
    }

    /**
     * DOC_TBA
     *
     * @memberof UniformState
     *
     * @return {Matrix4} DOC_TBA.
     *
     * @see czm_inverseView
     */
    UniformState.prototype.getInverseView = function() {
        cleanInverseView(this);
        return this._inverseView;
    };

    /**
     * Returns the 3x3 rotation matrix of the current inverse-view matrix ({@link UniformState#getInverseView}).
     *
     * @memberof UniformState
     *
     * @return {Matrix3} The 3x3 rotation matrix of the current inverse-view matrix.
     *
     * @see UniformState#getInverseView
     * @see czm_inverseViewRotation
     */
    UniformState.prototype.getInverseViewRotation = function() {
        return this._inverseViewRotation;
    };

    /**
     * DOC_TBA
     *
     * @memberof UniformState
     *
     * @return {Matrix4} DOC_TBA.
     *
     * @see UniformState#setProjection
     * @see czm_projection
     */
    UniformState.prototype.getProjection = function() {
        return this._projection;
    };

    function cleanInverseProjection(uniformState) {
        if (uniformState._inverseProjectionDirty) {
            uniformState._inverseProjectionDirty = false;

            Matrix4.inverse(uniformState._projection, uniformState._inverseProjection);
        }
    }

    /**
     * DOC_TBA
     *
     * @memberof UniformState
     *
     * @return {Matrix4} DOC_TBA.
     *
     * @see czm_inverseProjection
     */
    UniformState.prototype.getInverseProjection = function() {
        cleanInverseProjection(this);
        return this._inverseProjection;
    };

    /**
     * DOC_TBA
     *
     * @memberof UniformState
     *
     * @return {Matrix4} DOC_TBA.
     *
     * @see UniformState#setInfiniteProjection
     * @see czm_infiniteProjection
     */
    UniformState.prototype.getInfiniteProjection = function() {
        return this._infiniteProjection;
    };

    // Derived
    function cleanModelView(uniformState) {
        if (uniformState._modelViewDirty) {
            uniformState._modelViewDirty = false;

            Matrix4.multiply(uniformState._view, uniformState._model, uniformState._modelView);
        }
    }

    /**
     * DOC_TBA
     *
     * @memberof UniformState
     *
     * @return {Matrix4} DOC_TBA.
     *
     * @see czm_modelView
     */
    UniformState.prototype.getModelView = function() {
        cleanModelView(this);
        return this._modelView;
    };

    function cleanModelViewRelativeToEye(uniformState) {
        if (uniformState._modelViewRelativeToEyeDirty) {
            uniformState._modelViewRelativeToEyeDirty = false;

            var mv = uniformState.getModelView();
            var mvRte = uniformState._modelViewRelativeToEye;
            mvRte[0] = mv[0];
            mvRte[1] = mv[1];
            mvRte[2] = mv[2];
            mvRte[3] = mv[3];
            mvRte[4] = mv[4];
            mvRte[5] = mv[5];
            mvRte[6] = mv[6];
            mvRte[7] = mv[7];
            mvRte[8] = mv[8];
            mvRte[9] = mv[9];
            mvRte[10] = mv[10];
            mvRte[11] = mv[11];
            mvRte[12] = 0.0;
            mvRte[13] = 0.0;
            mvRte[14] = 0.0;
            mvRte[15] = mv[15];
        }
    }

    /**
     * Returns the model-view relative to eye matrix used to define the {@link czm_modelViewRelativeToEye} GLSL uniform.
     *
     * @memberof UniformState
     *
     * @return {Matrix4} The model-view relative to eye matrix.
     *
     * @see czm_modelViewRelativeToEye
     */
    UniformState.prototype.getModelViewRelativeToEye = function() {
        cleanModelViewRelativeToEye(this);
        return this._modelViewRelativeToEye;
    };

    function cleanInverseModelView(uniformState) {
        if (uniformState._inverseModelViewDirty) {
            uniformState._inverseModelViewDirty = false;

            Matrix4.inverse(uniformState.getModelView(), uniformState._inverseModelView);
        }
    }

    /**
     * DOC_TBA
     *
     * @memberof UniformState
     *
     * @return {Matrix4} DOC_TBA.
     *
     * @see czm_inverseModelView
     */
    UniformState.prototype.getInverseModelView = function() {
        cleanInverseModelView(this);
        return this._inverseModelView;
    };

    function cleanViewProjection(uniformState) {
        if (uniformState._viewProjectionDirty) {
            uniformState._viewProjectionDirty = false;

            Matrix4.multiply(uniformState._projection, uniformState._view, uniformState._viewProjection);
        }
    }

    /**
     * DOC_TBA
     *
     * @memberof UniformState
     *
     * @return {Matrix4} DOC_TBA.
     *
     * @see czm_viewProjection
     */
    UniformState.prototype.getViewProjection = function() {
        cleanViewProjection(this);
        return this._viewProjection;
    };

    function cleanModelViewProjection(uniformState) {
        if (uniformState._modelViewProjectionDirty) {
            uniformState._modelViewProjectionDirty = false;

            Matrix4.multiply(uniformState._projection, uniformState.getModelView(), uniformState._modelViewProjection);
        }
    }

    /**
     * DOC_TBA
     *
     * @memberof UniformState
     *
     * @return {Matrix4} DOC_TBA.
     *
     * @see czm_modelViewProjection
     */
    UniformState.prototype.getModelViewProjection = function() {
        cleanModelViewProjection(this);
        return this._modelViewProjection;
    };

    function cleanModelViewProjectionRelativeToEye(uniformState) {
        if (uniformState._modelViewProjectionRelativeToEyeDirty) {
            uniformState._modelViewProjectionRelativeToEyeDirty = false;

            Matrix4.multiply(uniformState._projection, uniformState.getModelViewRelativeToEye(), uniformState._modelViewProjectionRelativeToEye);
        }
    }

    /**
     * Returns the model-view-projection relative to eye matrix used to define the {@link czm_modelViewProjectionRelativeToEye} GLSL uniform.
     *
     * @memberof UniformState
     *
     * @return {Matrix4} The model-view-projection relative to eye matrix.
     *
     * @see czm_modelViewProjectionRelativeToEye
     */
    UniformState.prototype.getModelViewProjectionRelativeToEye = function() {
        cleanModelViewProjectionRelativeToEye(this);
        return this._modelViewProjectionRelativeToEye;
    };

    function cleanModelViewInfiniteProjection(uniformState) {
        if (uniformState._modelViewInfiniteProjectionDirty) {
            uniformState._modelViewInfiniteProjectionDirty = false;

            Matrix4.multiply(uniformState._infiniteProjection, uniformState.getModelView(), uniformState._modelViewInfiniteProjection);
        }
    }

    /**
     * DOC_TBA
     *
     * @memberof UniformState
     *
     * @return {Matrix4} DOC_TBA.
     *
     * @see czm_modelViewProjection
     */
    UniformState.prototype.getModelViewInfiniteProjection = function() {
        cleanModelViewInfiniteProjection(this);
        return this._modelViewInfiniteProjection;
    };

    var normalScratch = new Matrix4();

    function cleanNormal(uniformState) {
        if (uniformState._normalDirty) {
            uniformState._normalDirty = false;

            // TODO:  Inverse, transpose of the whole 4x4?  Or we can just do the 3x3?
            Matrix4.inverse(uniformState.getModelView(), normalScratch);
            Matrix4.transpose(normalScratch, normalScratch);
            Matrix4.getRotation(normalScratch, uniformState._normal);
        }
    }

    /**
     * DOC_TBA
     *
     * @memberof UniformState
     *
     * @return {Matrix3} DOC_TBA.
     *
     * @see czm_normal
     */
    UniformState.prototype.getNormal = function() {
        cleanNormal(this);
        return this._normal;
    };

    var inverseNormalScratch = new Matrix4();

    function cleanInverseNormal(uniformState) {
        if (uniformState._inverseNormalDirty) {
            uniformState._inverseNormalDirty = false;

            // TODO:  Inverse of the whole 4x4?  Or we can just do the 3x3?
            Matrix4.inverse(uniformState.getModelView(), inverseNormalScratch);
            Matrix4.getRotation(inverseNormalScratch, uniformState._inverseNormal);
        }
    }

    /**
     * DOC_TBA
     *
     * @memberof UniformState
     *
     * @return {Matrix3} DOC_TBA.
     *
     * @see czm_inverseNormal
     */
    UniformState.prototype.getInverseNormal = function() {
        cleanInverseNormal(this);
        return this._inverseNormal;
    };

    var sunPositionScratch = new Cartesian3();

    function cleanSunDirectionEC(uniformState) {
        if (uniformState._sunDirectionECDirty) {
            uniformState._sunDirectionECDirty = false;

            Matrix3.multiplyByVector(uniformState.getViewRotation(), uniformState._sunPosition, sunPositionScratch);
            Cartesian3.normalize(sunPositionScratch, uniformState._sunDirectionEC);
        }
    }

    /**
     * DOC_TBA
     *
     * @memberof UniformState
     *
     * @param {Matrix4} sunPosition The position of the sun in the sun's reference frame.
     *
     * @exception {DeveloperError} sunPosition is required.
     *
     * @see UniformState#getSunPosition
     */
    UniformState.prototype.setSunPosition = function(sunPosition) {
        if (!sunPosition) {
            throw new DeveloperError('sunPosition is required.');
        }

        Cartesian3.clone(sunPosition, this._sunPosition);
        this._sunDirectionECDirty = true;
        this._sunDirectionWCDirty = true;
    };

    /**
     * DOC_TBA
     *
     * @memberof UniformState
     *
     * @see UniformState#setSunPosition
     */
    UniformState.prototype.getSunPosition = function() {
        return this._sunPosition;
    };

    /**
     * DOC_TBA
     *
     * @memberof UniformState
     *
     * @return {Cartesian3} The sun's direction in eye coordinates.
     *
     * @see czm_sunDirectionEC
     * @see UniformState#getSunDirectionEC
     */
    UniformState.prototype.getSunDirectionEC = function() {
        cleanSunDirectionEC(this);
        return this._sunDirectionEC;
    };

    function cleanSunDirectionWC(uniformState) {
        if (uniformState._sunDirectionWCDirty) {
            uniformState._sunDirectionWCDirty = false;
            Cartesian3.normalize(uniformState._sunPosition, uniformState._sunDirectionWC);
        }
    }

    /**
     * DOC_TBA
     *
     * @memberof UniformState
     *
     * @return {Cartesian3} A normalized vector from the model's origin to the sun in model coordinates.
     *
     * @see czm_sunDirectionWC
     */
    UniformState.prototype.getSunDirectionWC = function() {
        cleanSunDirectionWC(this);
        return this._sunDirectionWC;
    };

<<<<<<< HEAD
    var cameraPositionMC = new Cartesian3();

    function cleanEncodedCameraPositionMC(uniformState) {
        if (uniformState._encodedCameraPositionMCDirty) {
            uniformState._encodedCameraPositionMCDirty = false;

            uniformState.getInverseModel().multiplyByPoint(uniformState._cameraPosition, cameraPositionMC);
            EncodedCartesian3.fromCartesian(cameraPositionMC, uniformState._encodedCameraPositionMC);
        }
    }

    /**
     * Returns the high bits of the camera position used to define the {@link czm_encodedCameraPositionMCHigh} GLSL uniform.
     *
     * @memberof UniformState
     *
     * @return {Cartesian3} The high bits of the camera position.
     *
     * @see UniformState#getEncodedCameraPositionMCLow
     */
    UniformState.prototype.getEncodedCameraPositionMCHigh = function() {
        cleanEncodedCameraPositionMC(this);
        return this._encodedCameraPositionMC.high;
    };

    /**
     * Returns the low bits of the camera position used to define the {@link czm_encodedCameraPositionMCLow} GLSL uniform.
     *
     * @memberof UniformState
     *
     * @return {Cartesian3} The low bits of the camera position.
     *
     * @see UniformState#getEncodedCameraPositionMCHigh
     */
    UniformState.prototype.getEncodedCameraPositionMCLow = function() {
        cleanEncodedCameraPositionMC(this);
        return this._encodedCameraPositionMC.low;
    };
=======
    /**
     * Sets the current frame number.
     *
     * @memberof UniformState
     *
     * @param {number} frameNumber The current frame number.
     *
     * @see UniformState#getFrameNumber
     * @see czm_frameNumber
     */
    UniformState.prototype.setFrameNumber = function(frameNumber) {
        this._frameNumber = frameNumber;
    };

    /**
     * Gets the current frame number.
     *
     * @memberof UniformState
     *
     * @return {number} A number representing the current frame number.
     *
     * @see czm_frameNumber
     */
     UniformState.prototype.getFrameNumber = function() {
         return this._frameNumber;
     };
>>>>>>> 1b1c52a1

    UniformState.prototype.getHighResolutionSnapScale = function() {
        return 1.0;
    };

    return UniformState;
});<|MERGE_RESOLUTION|>--- conflicted
+++ resolved
@@ -709,7 +709,6 @@
         return this._sunDirectionWC;
     };
 
-<<<<<<< HEAD
     var cameraPositionMC = new Cartesian3();
 
     function cleanEncodedCameraPositionMC(uniformState) {
@@ -748,7 +747,7 @@
         cleanEncodedCameraPositionMC(this);
         return this._encodedCameraPositionMC.low;
     };
-=======
+
     /**
      * Sets the current frame number.
      *
@@ -775,7 +774,6 @@
      UniformState.prototype.getFrameNumber = function() {
          return this._frameNumber;
      };
->>>>>>> 1b1c52a1
 
     UniformState.prototype.getHighResolutionSnapScale = function() {
         return 1.0;
