<!DOCTYPE html>
<html lang="en">
<head>
<meta charset="utf-8">

<!-- Use Chrome Frame in IE -->
<meta http-equiv="X-UA-Compatible" content="IE=Edge,chrome=1">

<!-- Make the application take up the full browser screen and disable user scaling-->
<meta name="viewport" content="width=device-width, height=device-height, initial-scale=1, maximum-scale=1, minimum-scale=1, user-scalable=no">

<title>Cesium Viewer</title>
<link rel="shortcut icon" href="../../Images/favicon.ico" type="image/x-icon" />
<link rel="stylesheet" href="CesiumViewer.css" media="screen">

<script type="text/javascript">
if (window.location.host === "cesium.agi.com") {
    var _gaq = _gaq || [];
    _gaq.push(['_setAccount', 'UA-30040272-1']);
    _gaq.push(['_trackPageview']);
    (function() {
    var ga = document.createElement('script'); ga.type = 'text/javascript'; ga.async = true;
    ga.src = ('https:' == document.location.protocol ? 'https://ssl' : 'http://www') + '.google-analytics.com/ga.js';
    var s = document.getElementsByTagName('script')[0]; s.parentNode.insertBefore(ga, s);
    })();
}
</script>

<script data-dojo-config="async: 1, tlmSiblingOfDojo: 0" src="../../ThirdParty/dojo-release-1.7.2-src/dojo/dojo.js"></script>
<script src="boot.js"></script>
</head>
<body class="claro" style="background: #000;">
    <div id="cesiumContainer"></div>
<<<<<<< HEAD
    <div data-dojo-type="dijit.form.Button" id="timeLabel"
        data-dojo-props="class: 'timeLabel', showLabel: true, label:''"></div>
    <div class="viewButtons">
        <div id="viewHome" data-dojo-type="dijit.form.Button"
            data-dojo-props="iconClass: 'viewIcon', showLabel: false, label:'Home View'"></div>
        <div id="view2D" data-dojo-type="dijit.form.ToggleButton"
            data-dojo-props="iconClass: 'viewIcon view2D', showLabel: false, label:'2D View'"></div>
        <div id="view3D" data-dojo-type="dijit.form.ToggleButton"
            data-dojo-props="iconClass: 'viewIcon view3D', showLabel: false, checked: true, label:'3D View'"></div>
        <div id="viewColumbus" data-dojo-type="dijit.form.ToggleButton"
            data-dojo-props="iconClass: 'viewIcon viewColumbus', showLabel: false, label:'Columbus View'"></div>
        <div id="cbLighting" data-dojo-type="dijit.form.ToggleButton"
            data-dojo-props="iconClass: 'viewIcon toggleCbLighting', showLabel: false, checked: false, label:'Toggle Lighting'"></div>
        <div id="viewFullScreen" data-dojo-type="dijit.form.Button"
            data-dojo-props="iconClass: 'viewIcon viewFullScreen', showLabel: false, label:'Toggle Full Screen'"></div>
        <div id="imagery" data-dojo-type="dijit.form.DropDownButton" data-dojo-props="iconClass: 'bingIcon', showLabel: false, label:'Bing'">
            <div data-dojo-type="dijit.TooltipDialog">
                <span data-dojo-type="dijit.form.ToggleButton" id="imageryAerial"
                    data-dojo-props="class: 'imagerySelector', showLabel: true, checked: true, label:'Bing Maps Aerial'">
                </span> <span data-dojo-type="dijit.form.ToggleButton" id="imageryAerialWithLabels"
                    data-dojo-props="class: 'imagerySelector', showLabel: true, label:'Bing Maps Aerial with Labels'"></span>
                <span data-dojo-type="dijit.form.ToggleButton" id="imageryRoad"
                    data-dojo-props="class: 'imagerySelector', showLabel: true, label:'Bing Maps Road'"></span> <span
                    data-dojo-type="dijit.form.ToggleButton" id="imagerySingleTile"
                    data-dojo-props="class: 'imagerySelector', showLabel: true, label:'No Streaming Imagery'"></span>
            </div>
        </div>
    </div>
    <div class="timelineContainer">
        <div id="mainTimeline" data-dojo-type="Cesium.TimelineWidget"></div>
    </div>
    <div class="animButtons">
        <div id="animReset" data-dojo-type="dijit.form.Button"
            data-dojo-props="iconClass: 'animationIcon', showLabel: false, label:'Reset'"></div>
        <div id="animReverse" data-dojo-type="dijit.form.ToggleButton"
            data-dojo-props="iconClass: 'animationIcon animReverse', showLabel: false, label:'Play Reverse'"></div>
        <div id="animPause" data-dojo-type="dijit.form.ToggleButton"
            data-dojo-props="iconClass: 'animationIcon animPause', showLabel: false, label:'Pause'"></div>
        <div id="animPlay" data-dojo-type="dijit.form.ToggleButton"
            data-dojo-props="iconClass: 'animationIcon animPlay', showLabel: false, checked: true, label:'Play'"></div>
        <div id="animSlow" data-dojo-type="dijit.form.Button"
            data-dojo-props="iconClass: 'animationIcon animSlow', showLabel: false, label:'Play Slower'"></div>
        <div id="animFast" data-dojo-type="dijit.form.Button"
            data-dojo-props="iconClass: 'animationIcon animFast', showLabel: false, label:'Play Faster'"></div>
        <span id="speedIndicator"></span>
    </div>
    <a class="cesiumLogo" href="http://cesium.agi.com/" target="_blank"><img
        src="../../Images/Cesium_Logo_overlay.png" alt="Cesium" width="118" height="26" /></a>
    <a class="agiLogo" href="http://www.agi.com/" target="_blank"><img src="../../Images/AGILogo3_overlay.png"
        alt="AGI" width="60" height="30" /></a>
=======
>>>>>>> a32018ad
</body>
</html><|MERGE_RESOLUTION|>--- conflicted
+++ resolved
@@ -31,58 +31,7 @@
 </head>
 <body class="claro" style="background: #000;">
     <div id="cesiumContainer"></div>
-<<<<<<< HEAD
-    <div data-dojo-type="dijit.form.Button" id="timeLabel"
-        data-dojo-props="class: 'timeLabel', showLabel: true, label:''"></div>
-    <div class="viewButtons">
-        <div id="viewHome" data-dojo-type="dijit.form.Button"
-            data-dojo-props="iconClass: 'viewIcon', showLabel: false, label:'Home View'"></div>
-        <div id="view2D" data-dojo-type="dijit.form.ToggleButton"
-            data-dojo-props="iconClass: 'viewIcon view2D', showLabel: false, label:'2D View'"></div>
-        <div id="view3D" data-dojo-type="dijit.form.ToggleButton"
-            data-dojo-props="iconClass: 'viewIcon view3D', showLabel: false, checked: true, label:'3D View'"></div>
-        <div id="viewColumbus" data-dojo-type="dijit.form.ToggleButton"
-            data-dojo-props="iconClass: 'viewIcon viewColumbus', showLabel: false, label:'Columbus View'"></div>
-        <div id="cbLighting" data-dojo-type="dijit.form.ToggleButton"
-            data-dojo-props="iconClass: 'viewIcon toggleCbLighting', showLabel: false, checked: false, label:'Toggle Lighting'"></div>
-        <div id="viewFullScreen" data-dojo-type="dijit.form.Button"
-            data-dojo-props="iconClass: 'viewIcon viewFullScreen', showLabel: false, label:'Toggle Full Screen'"></div>
-        <div id="imagery" data-dojo-type="dijit.form.DropDownButton" data-dojo-props="iconClass: 'bingIcon', showLabel: false, label:'Bing'">
-            <div data-dojo-type="dijit.TooltipDialog">
-                <span data-dojo-type="dijit.form.ToggleButton" id="imageryAerial"
-                    data-dojo-props="class: 'imagerySelector', showLabel: true, checked: true, label:'Bing Maps Aerial'">
-                </span> <span data-dojo-type="dijit.form.ToggleButton" id="imageryAerialWithLabels"
-                    data-dojo-props="class: 'imagerySelector', showLabel: true, label:'Bing Maps Aerial with Labels'"></span>
-                <span data-dojo-type="dijit.form.ToggleButton" id="imageryRoad"
-                    data-dojo-props="class: 'imagerySelector', showLabel: true, label:'Bing Maps Road'"></span> <span
-                    data-dojo-type="dijit.form.ToggleButton" id="imagerySingleTile"
-                    data-dojo-props="class: 'imagerySelector', showLabel: true, label:'No Streaming Imagery'"></span>
-            </div>
-        </div>
-    </div>
-    <div class="timelineContainer">
-        <div id="mainTimeline" data-dojo-type="Cesium.TimelineWidget"></div>
-    </div>
-    <div class="animButtons">
-        <div id="animReset" data-dojo-type="dijit.form.Button"
-            data-dojo-props="iconClass: 'animationIcon', showLabel: false, label:'Reset'"></div>
-        <div id="animReverse" data-dojo-type="dijit.form.ToggleButton"
-            data-dojo-props="iconClass: 'animationIcon animReverse', showLabel: false, label:'Play Reverse'"></div>
-        <div id="animPause" data-dojo-type="dijit.form.ToggleButton"
-            data-dojo-props="iconClass: 'animationIcon animPause', showLabel: false, label:'Pause'"></div>
-        <div id="animPlay" data-dojo-type="dijit.form.ToggleButton"
-            data-dojo-props="iconClass: 'animationIcon animPlay', showLabel: false, checked: true, label:'Play'"></div>
-        <div id="animSlow" data-dojo-type="dijit.form.Button"
-            data-dojo-props="iconClass: 'animationIcon animSlow', showLabel: false, label:'Play Slower'"></div>
-        <div id="animFast" data-dojo-type="dijit.form.Button"
-            data-dojo-props="iconClass: 'animationIcon animFast', showLabel: false, label:'Play Faster'"></div>
-        <span id="speedIndicator"></span>
-    </div>
-    <a class="cesiumLogo" href="http://cesium.agi.com/" target="_blank"><img
-        src="../../Images/Cesium_Logo_overlay.png" alt="Cesium" width="118" height="26" /></a>
     <a class="agiLogo" href="http://www.agi.com/" target="_blank"><img src="../../Images/AGILogo3_overlay.png"
         alt="AGI" width="60" height="30" /></a>
-=======
->>>>>>> a32018ad
 </body>
 </html>