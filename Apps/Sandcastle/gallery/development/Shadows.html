<!DOCTYPE html>
<html lang="en">
<head>
    <meta charset="utf-8">
    <meta http-equiv="X-UA-Compatible" content="IE=edge">
    <meta name="viewport" content="width=device-width, initial-scale=1, maximum-scale=1, minimum-scale=1, user-scalable=no">
    <meta name="description" content="Shadow maps.">
    <meta name="cesium-sandcastle-labels" content="Tutorials,Showcases">
    <title>Cesium Demo</title>
    <script type="text/javascript" src="../Sandcastle-header.js"></script>
    <script type="text/javascript" src="../../../ThirdParty/requirejs-2.1.20/require.js"></script>
    <script type="text/javascript">
    require.config({
        baseUrl : '../../../Source',
        waitSeconds : 60
    });
    </script>
</head>
<body class="sandcastle-loading" data-sandcastle-bucket="bucket-requirejs.html">
<style>
    @import url(../templates/bucket.css);
    #toolbar input[type=range] {
        width : 70px;
    }
    #toolbar input {
        vertical-align: middle;
        padding-top: 2px;
        padding-bottom: 2px;
    }
</style>
<div id="cesiumContainer" class="fullSize"></div>
<div id="loadingOverlay"><h1>Loading...</h1></div>
<div id="toolbar">
    <table><tbody>
        <tr>
            <td data-bind="style: { color: lightHorizonEnabled ? '' : 'gray'}">Light Horizon</td>
            <td>
                <input type="range" min="0" max="90" step="1.0" data-bind="value: lightHorizon, valueUpdate: 'input', enable: lightHorizonEnabled">
                <input type="text" size="2" data-bind="value: lightHorizon, enable: lightHorizonEnabled">
            </td>
        </tr>
        <tr>
            <td data-bind="style: { color: lightAngleEnabled ? '' : 'gray'}">Light Angle</td>
            <td>
                <input type="range" min="0" max="360" step="1.0" data-bind="value: lightAngle, valueUpdate: 'input', enable: lightAngleEnabled">
                <input type="text" size="2" data-bind="value: lightAngle, enable: lightAngleEnabled">
            </td>
        </tr>
        <tr>
            <td data-bind="style: { color: distanceEnabled ? '' : 'gray'}">Distance Limit</td>
            <td>
                <input type="range" min="100.0" max="10000.0" step="1.0" data-bind="value: distance, valueUpdate: 'input', enable: distanceEnabled">
                <input type="text" size="2" data-bind="value: distance, enable: distanceEnabled">
            </td>
        </tr>
        <tr>
            <td data-bind="style: { color: radiusEnabled ? '' : 'gray'}">Radius</td>
            <td>
                <input type="range" min="10.0" max="1000.0" step="1.0" data-bind="value: radius, valueUpdate: 'input', enable: radiusEnabled">
                <input type="text" size="2" data-bind="value: radius, enable: radiusEnabled">
            </td>
        </tr>
        <tr>
            <td data-bind="style: { color: cascadesEnabled ? '' : 'gray'}">Cascades</td>
            <td><select data-bind="options: cascadeOptions, value: cascades, enabled: cascadesEnabled"/></td>
        </tr>
        <tr>
            <td>Light Source</td>
            <td><select data-bind="options: lightSourceOptions, value: lightSource"/></td>
        </tr>
        <tr>
            <td>Texture Size</td>
            <td><select data-bind="options: sizeOptions, value: size"/></td>
        </tr>
        <tr>
            <td>Enabled</td>
            <td><input type="checkbox" data-bind="checked: shadows"/></td>
        </tr>
        <tr>
            <td data-bind="style: { color: terrainCastEnabled ? '' : 'gray'}">Terrain Cast</td>
            <td><input type="checkbox" data-bind="checked: terrainCast, enabled: terrainCastEnabled"/></td>
        </tr>
        <tr>
            <td>Show debug</td>
            <td><input type="checkbox" data-bind="checked: debug"/></td>
        </tr>
        <tr>
            <td>Freeze frame</td>
            <td><input type="checkbox" data-bind="checked: freeze"/></td>
        </tr>
        <tr>
            <td data-bind="style: { color: cascadeColorsEnabled ? '' : 'gray'}">Cascade colors</td>
            <td><input type="checkbox" data-bind="checked: cascadeColors, enabled: cascadeColorsEnabled"/></td>
        </tr>
        <tr>
            <td data-bind="style: { color: fitNearFarEnabled ? '' : 'gray'}">Fit near/far</td>
            <td><input type="checkbox" data-bind="checked: fitNearFar, enabled: fitNearFarEnabled"/></td>
        </tr>
        <tr>
            <td data-bind="style: { color: softShadowsEnabled ? '' : 'gray'}">Soft shadows</td>
            <td><input type="checkbox" data-bind="checked: softShadows, enabled: softShadowsEnabled"/></td>
        </tr>
        <tr>
            <td>Soft shadows</td>
            <td><input type="checkbox" data-bind="checked: softShadows"/></td>
        </tr>
    </tbody></table>
</div>
<script id="cesium_sandcastle_script">
function startup(Cesium) {
    'use strict';
//Sandcastle_Begin

var viewModel = {
    lightAngle : 0.0,
    lightAngleEnabled : true,
    lightHorizon : 0.0,
    lightHorizonEnabled : true,
    distance : 1000.0,
    distanceEnabled : true,
    radius : 200.0,
    radiusEnabled : true,
    shadows : true,
    terrainCast : false,
    terrainCastEnabled : true,
    debug : true,
    freeze : false,
    cascadeColors : false,
    cascadeColorsEnabled : true,
    fitNearFar : true,
<<<<<<< HEAD
    fitNearFarEnabled : true,
    softShadows : false,
    softShadowsEnabled : true,
=======
    softShadows : false,
>>>>>>> ba5042d5
    cascadeOptions : [1, 4],
    cascades : 4,
    cascadesEnabled : true,
    lightSourceOptions : ['Freeform', 'Sun', 'Fixed', 'Point'],
    lightSource : 'Freeform',
    sizeOptions : [256, 512, 1024, 2048],
    size : 1024,
};

var uiOptions = {
    all : ['lightHorizon', 'lightAngle', 'distance', 'radius', 'terrainCast', 'cascades', 'cascadeColors', 'fitNearFar', 'softShadows'],
    disable : {
        'Freeform' : ['radius'],
        'Sun' : ['lightHorizon', 'lightAngle', 'radius'],
        'Fixed' : ['lightHorizon', 'lightAngle', 'distance', 'radius', 'cascades', 'cascadeColors', 'fitNearFar'],
        'Point' : ['lightHorizon', 'lightAngle', 'distance', 'cascades', 'cascadeColors', 'fitNearFar', 'softShadows']
    }
}
    
Cesium.knockout.track(viewModel);
var toolbar = document.getElementById('toolbar');
Cesium.knockout.applyBindings(viewModel, toolbar);
Cesium.knockout.getObservable(viewModel, 'lightAngle').subscribe(updateLightDirection);
Cesium.knockout.getObservable(viewModel, 'lightHorizon').subscribe(updateLightDirection);
Cesium.knockout.getObservable(viewModel, 'distance').subscribe(updateSettings);
Cesium.knockout.getObservable(viewModel, 'radius').subscribe(updateSettings);
Cesium.knockout.getObservable(viewModel, 'debug').subscribe(updateSettings);
Cesium.knockout.getObservable(viewModel, 'freeze').subscribe(updateSettings);
Cesium.knockout.getObservable(viewModel, 'shadows').subscribe(updateSettings);
Cesium.knockout.getObservable(viewModel, 'terrainCast').subscribe(updateSettings);
Cesium.knockout.getObservable(viewModel, 'fitNearFar').subscribe(updateSettings);
Cesium.knockout.getObservable(viewModel, 'cascadeColors').subscribe(updateShadows);
Cesium.knockout.getObservable(viewModel, 'softShadows').subscribe(updateShadows);
Cesium.knockout.getObservable(viewModel, 'cascades').subscribe(updateShadows);
Cesium.knockout.getObservable(viewModel, 'lightSource').subscribe(updateShadows);
Cesium.knockout.getObservable(viewModel, 'size').subscribe(updateSettings);
Cesium.knockout.getObservable(viewModel, 'softShadows').subscribe(updateShadows);

var offset = new Cesium.Cartesian3();

function updateLightDirection() {
    var lightHorizon = Cesium.Math.toRadians(viewModel.lightHorizon);
    var lightAngle = Cesium.Math.toRadians(viewModel.lightAngle);
    offset.z = Math.cos(lightHorizon);
    offset.x = Math.sin(lightAngle) * (1.0 - offset.z);
    offset.y = Math.cos(lightAngle) * (1.0 - offset.z);

    freeformLightCamera.lookAt(center, offset);
}

function updateSettings() {
    shadowMap._distance = Number(viewModel.distance);
    shadowMap._radius = Number(viewModel.radius);
    shadowMap._fitNearFar = viewModel.fitNearFar;
    shadowMap.debugShow = viewModel.debug;
    shadowMap.debugFreezeFrame = viewModel.freeze;
    shadowMap.enabled = viewModel.shadows;
    shadowMap.setSize(viewModel.size);

    if (globeVisible) {
        globe.castShadows = viewModel.terrainCast;
    }
}

function updateShadows() {
    var cascades = viewModel.cascades;
    var lightSource = viewModel.lightSource;
    var cascadeColors = viewModel.cascadeColors;
    var softShadows = viewModel.softShadows;

    var lightCamera;
    if (lightSource === 'Freeform') {
        lightCamera = freeformLightCamera;
    } else if (lightSource === 'Sun') {
        lightCamera = sunCamera;
    }

    if (lightSource === 'Fixed') {
        resetShadows({
            context : context,
            lightCamera : fixedLightCamera,
            cascadesEnabled : false,
            softShadows : softShadows
        });
    } else if (lightSource === 'Point') {
        resetShadows({
            context : context,
            lightCamera : pointLightCamera,
            isPointLight : true,
            softShadows : softShadows
        });
    } else if (cascades === 4) {
        resetShadows({
            context : context,
            lightCamera : lightCamera,
            softShadows : softShadows
        });
        shadowMap.debugVisualizeCascades = cascadeColors;
    } else if (cascades === 1) {
        resetShadows({
            context : context,
            lightCamera : lightCamera,
            numberOfCascades : 1,
            softShadows : softShadows
        });
    }

    updateSettings();
    updateUI();
}

function updateUI() {
    uiOptions.all.forEach(function(setting) {
        if (uiOptions.disable[viewModel.lightSource].indexOf(setting) > -1) {
            viewModel[setting + 'Enabled'] = false;
        }
        else {
            viewModel[setting + 'Enabled'] = true;
        }
    });
}

var globeVisible = true;
var terrainEnabled = true;

var viewer = new Cesium.Viewer('cesiumContainer', {
    scene3DOnly : true,
    infoBox : false,
    selectionIndicator : false,
    globe : globeVisible ? undefined : false,
    skyAtmosphere : globeVisible ? undefined : false,
    timeline : false
});

var terrainProvider;
if (terrainEnabled) {
    terrainProvider = new Cesium.CesiumTerrainProvider({
        url : '//assets.agi.com/stk-terrain/world',
        requestWaterMask : true,
        requestVertexNormals : true
    });
} else {
    terrainProvider = new Cesium.EllipsoidTerrainProvider();
}

if (globeVisible) {
    viewer.terrainProvider = terrainProvider;
}

// Exton
var centerLongitude = -1.31968;
var centerLatitude = 0.698874;
var offsetZ = 20.0;
var frustumSize = 15;
var frustumNear = 1.0;
var frustumFar = 100.0;
var tilt = 0.0;

//// Everest
//var centerLongitude = 1.517132688;
//var centerLatitude = 0.4884844964;
//var offsetZ = 50.0;
//var frustumSize = 55.0;
//var frustumNear = 1.0;
//var frustumFar = 400.0;
//var tilt = 30.0;

var scene = viewer.scene;
var context = scene.context;
var camera = scene.camera;
var globe = scene.globe;
var shadowMap;
var center;
var height;

scene.debugShowFramesPerSecond = true;

var fixedLightCamera = new Cesium.Camera(scene);
var freeformLightCamera = new Cesium.Camera(scene);
var sunCamera = scene._sunCamera;
var pointLightCamera = new Cesium.Camera(scene);

// Get the height of the terrain at the given longitude/latitude, then create the scene.
var positions = [new Cesium.Cartographic(centerLongitude, centerLatitude)];
var promise = Cesium.sampleTerrain(terrainProvider, 11, positions);
Cesium.when(promise, function(updatedPositions) {
    height = updatedPositions[0].height + 50.0;
    createScene(height);
});

function createScene() {
    center = Cesium.Cartesian3.fromRadians(centerLongitude, centerLatitude, height);

    var frustum = new Cesium.OrthographicFrustum();
    frustum.left = -frustumSize;
    frustum.right = frustumSize;
    frustum.bottom = -frustumSize;
    frustum.top = frustumSize;
    frustum.near = frustumNear;
    frustum.far = frustumFar;

    fixedLightCamera.frustum = frustum;
    fixedLightCamera.lookAt(center, new Cesium.Cartesian3(tilt, tilt, offsetZ));

    pointLightCamera.position = center;

    camera.lookAt(center, new Cesium.Cartesian3(25.0, 25.0, 30.0));

    updateLightDirection();
    updateShadows();
}

// TODO : this is a very hacky way to reset the globe shaders when shadow properties change
function resetGlobe() {
    globe._surfaceShaderSet._shadersByTexturesFlags = [];
}

if (globeVisible) {
    var getShaderProgram = Cesium.GlobeSurfaceShaderSet.prototype.getShaderProgram;
    Cesium.GlobeSurfaceShaderSet.prototype.getShaderProgram = function() {
        var surfaceShader = arguments[1].surfaceShader;
        if (Cesium.defined(surfaceShader)) {
            surfaceShader.flags = 0;
        }
        return getShaderProgram.apply(globe._surfaceShaderSet, arguments);
    };
}

function resetShadows(shadowOptions) {
    // Changing the number of cascades or toggling cascade debug colors requires the receive-shadows shaders to recompile.
    // For testing purposes it is easier to clear the whole scene and start fresh rather than handling dynamic updates.
    scene.primitives.removeAll();

    if (globeVisible) {
        resetGlobe();
    }

    scene.shadowMap.destroy();
    scene.shadowMap = new Cesium.ShadowMap(shadowOptions);

    shadowMap = scene.shadowMap;
    shadowMap.enabled = true;
    shadowMap.debugShow = true;

    var ground = Cesium.Cartesian3.fromRadians(centerLongitude, centerLatitude, height - 50.0);
    var center = Cesium.Cartesian3.fromRadians(centerLongitude, centerLatitude, height);
    var position1 = Cesium.Cartesian3.fromRadians(centerLongitude, centerLatitude, height + 5.0);
    var position2 = Cesium.Cartesian3.fromRadians(centerLongitude, centerLatitude, height + 10.0);
    var position3 = Cesium.Cartesian3.fromRadians(centerLongitude, centerLatitude, height + 15.0);

    //createModel('../../SampleData/models/CesiumAir/Cesium_Air.glb', position3);
    createModel('../../SampleData/models/ShadowTester/Shadow_Tester.gltf', center);
    //createModel('../../SampleData/models/WoodTower/Wood_Tower.gltf', ground);
    createBox(position3);
    createBoxRTC(position2);
    createSphere(position1);
}

function createModel(url, origin) {
    var modelMatrix = Cesium.Transforms.headingPitchRollToFixedFrame(origin, 0.0, 0.0, 0.0);

    var model = scene.primitives.add(Cesium.Model.fromGltf({
        url : url,
        modelMatrix : modelMatrix
    }));

    model.readyPromise.then(function(model) {
        // Play and loop all animations at half-speed
        model.activeAnimations.addAll({
            speedup : 0.5,
            loop : Cesium.ModelAnimationLoop.REPEAT
        });
    }).otherwise(function(error){
        window.alert(error);
    });
}

function createBoxRTC(origin) {
    var modelMatrix = Cesium.Transforms.headingPitchRollToFixedFrame(origin, 0.0, 0.0, 0.0);

    var boxGeometry = Cesium.BoxGeometry.createGeometry(Cesium.BoxGeometry.fromDimensions({
        vertexFormat : Cesium.PerInstanceColorAppearance.VERTEX_FORMAT,
        dimensions : new Cesium.Cartesian3(1.0, 1.0, 1.0)
    }));

    var positions = boxGeometry.attributes.position.values;
    var newPositions = new Float32Array(positions.length);
    for (var i = 0; i < positions.length; ++i) {
        newPositions[i] = positions[i];
    }
    boxGeometry.attributes.position.values = newPositions;
    boxGeometry.attributes.position.componentDatatype = Cesium.ComponentDatatype.FLOAT;

    Cesium.BoundingSphere.transform(boxGeometry.boundingSphere, modelMatrix, boxGeometry.boundingSphere);

    var boxGeometryInstance = new Cesium.GeometryInstance({
        geometry : boxGeometry,
        attributes : {
            color : Cesium.ColorGeometryInstanceAttribute.fromColor(Cesium.Color.BLUE)
        }
    });

    var box = new Cesium.Primitive({
        geometryInstances : boxGeometryInstance,
        appearance : new Cesium.PerInstanceColorAppearance({
            translucent : false,
            closed : true
        }),
        asynchronous : false,
        rtcCenter : boxGeometry.boundingSphere.center,
        castShadows : true,
        receiveShadows : true
    });

    scene.primitives.add(box);
}

function createBox(origin) {
    var modelMatrix = Cesium.Transforms.headingPitchRollToFixedFrame(origin, 0.0, 0.0, 0.0);

    var box = new Cesium.Primitive({
        geometryInstances : new Cesium.GeometryInstance({
            geometry : Cesium.BoxGeometry.fromDimensions({
                dimensions : new Cesium.Cartesian3(0.5, 0.5, 0.5),
                vertexFormat : Cesium.PerInstanceColorAppearance.VERTEX_FORMAT
            }),
            modelMatrix : modelMatrix,
            attributes : {
                color : Cesium.ColorGeometryInstanceAttribute.fromColor(Cesium.Color.BLUE)
            }
        }),
        appearance : new Cesium.PerInstanceColorAppearance({
            translucent : false,
            closed : true
        }),
        asynchronous : false,
        castShadows : true,
        receiveShadows : true
    });

    scene.primitives.add(box);
}

function createSphere(origin) {
    var modelMatrix = Cesium.Transforms.headingPitchRollToFixedFrame(origin, 0.0, 0.0, 0.0);

    var sphere = new Cesium.Primitive({
        geometryInstances : new Cesium.GeometryInstance({
            geometry : new Cesium.SphereGeometry({
                radius : 2.0,
                vertexFormat : Cesium.PerInstanceColorAppearance.VERTEX_FORMAT
            }),
            modelMatrix : modelMatrix,
            attributes : {
                color : Cesium.ColorGeometryInstanceAttribute.fromColor(new Cesium.Color(1.0, 0.0, 0.0, 0.5))
            }
        }),
        appearance : new Cesium.PerInstanceColorAppearance({
            translucent : true,
            closed : true
        }),
        asynchronous : false,
        castShadows : true,
        receiveShadows : true
    });

    scene.primitives.add(sphere);
}

var canvas = viewer.canvas;
canvas.setAttribute('tabindex', '0'); // needed to put focus on the canvas
canvas.onclick = function() {
    // To get key events
    canvas.focus();
};

var handler = new Cesium.ScreenSpaceEventHandler(canvas);

// Double click object to turn castShadows on/off
handler.setInputAction(function(movement) {
    var picked = scene.pick(movement.position);
    if (Cesium.defined(picked) && Cesium.defined(picked.primitive)) {
        picked.primitive.castShadows = !picked.primitive.castShadows;
    }
}, Cesium.ScreenSpaceEventType.LEFT_DOUBLE_CLICK);

// Double middle click object to turn receiveShadows on/off
handler.setInputAction(function(movement) {
    var picked = scene.pick(movement.position);
    if (Cesium.defined(picked)) {
        picked.primitive.receiveShadows = !picked.primitive.receiveShadows;
    }
}, Cesium.ScreenSpaceEventType.MIDDLE_DOUBLE_CLICK);


//Sandcastle_End
Sandcastle.finishedLoading();
}
if (typeof Cesium !== "undefined") {
    startup(Cesium);
} else if (typeof require === "function") {
    require(["Cesium"], startup);
}
</script>
</body>
</html><|MERGE_RESOLUTION|>--- conflicted
+++ resolved
@@ -128,13 +128,9 @@
     cascadeColors : false,
     cascadeColorsEnabled : true,
     fitNearFar : true,
-<<<<<<< HEAD
     fitNearFarEnabled : true,
     softShadows : false,
     softShadowsEnabled : true,
-=======
-    softShadows : false,
->>>>>>> ba5042d5
     cascadeOptions : [1, 4],
     cascades : 4,
     cascadesEnabled : true,
